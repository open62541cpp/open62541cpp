#include "open62541pp/server.hpp"

#include <atomic>
#include <cassert>
#include <mutex>
#include <utility>  // move

#include "open62541pp/datatype.hpp"
#include "open62541pp/detail/result_utils.hpp"  // tryInvoke
#include "open62541pp/detail/server_context.hpp"
#include "open62541pp/event.hpp"
#include "open62541pp/exception.hpp"
#include "open62541pp/node.hpp"
#include "open62541pp/plugin/accesscontrol.hpp"
#include "open62541pp/plugin/nodestore.hpp"
#include "open62541pp/services/attribute_highlevel.hpp"
#include "open62541pp/session.hpp"
#include "open62541pp/types.hpp"
#include "open62541pp/types_composed.hpp"
#include "open62541pp/wrapper.hpp"  // asWrapper

namespace opcua {

/* ---------------------------------------- ServerConfig ---------------------------------------- */

ServerConfig::ServerConfig() {
    throwIfBad(UA_ServerConfig_setDefault(handle()));
}

ServerConfig::ServerConfig(uint16_t port, const ByteString& certificate) {
    throwIfBad(UA_ServerConfig_setMinimal(
        handle(), port, certificate.empty() ? nullptr : certificate.handle()
    ));
}

#ifdef UA_ENABLE_ENCRYPTION
ServerConfig::ServerConfig(
    uint16_t port,
    const ByteString& certificate,
    const ByteString& privateKey,
    Span<const ByteString> trustList,
    Span<const ByteString> issuerList,
    Span<const ByteString> revocationList
) {
    throwIfBad(UA_ServerConfig_setDefaultWithSecurityPolicies(
        handle(),
        port,
        certificate.handle(),
        privateKey.handle(),
        asNative(trustList.data()),
        trustList.size(),
        asNative(issuerList.data()),
        issuerList.size(),
        asNative(revocationList.data()),
        revocationList.size()
    ));
}
#endif

// NOLINTNEXTLINE(cppcoreguidelines-rvalue-reference-param-not-moved)
ServerConfig::ServerConfig(UA_ServerConfig&& native)
    : Wrapper(std::exchange(native, {})) {}

ServerConfig::~ServerConfig() {
    UA_ServerConfig_clean(handle());
}

// NOLINTNEXTLINE(cppcoreguidelines-rvalue-reference-param-not-moved)
ServerConfig::ServerConfig(ServerConfig&& other) noexcept
    : Wrapper(std::exchange(other.native(), {})) {}

ServerConfig& ServerConfig::operator=(ServerConfig&& other) noexcept {
    if (this != &other) {
        // UA_ServerConfig_clean(handle());  // TODO
        native() = std::exchange(other.native(), {});
    }
    return *this;
}

void ServerConfig::setLogger(LogFunction func) {
    if (func) {
        auto adapter = std::make_unique<LoggerDefault>(std::move(func));
        auto* logger = detail::getLogger(handle());
        assert(logger != nullptr);
        detail::clear(*logger);
        *logger = adapter.release()->create(true);
    }
}

void ServerConfig::setBuildInfo(BuildInfo buildInfo) {
    asWrapper<BuildInfo>(native().buildInfo) = std::move(buildInfo);
}

inline static ApplicationDescription& getApplicationDescription(UA_ServerConfig& config) noexcept {
    return asWrapper<ApplicationDescription>(config.applicationDescription);
}

// copy to endpoints needed, see: https://github.com/open62541/open62541/issues/1175
inline static void copyApplicationDescriptionToEndpoints(UA_ServerConfig& config) {
    auto endpoints = Span(asWrapper<EndpointDescription>(config.endpoints), config.endpointsSize);
    for (auto& endpoint : endpoints) {
        endpoint.getServer() = getApplicationDescription(config);
    }
}

void ServerConfig::setApplicationUri(std::string_view uri) {
    getApplicationDescription(native()).getApplicationUri() = String(uri);
    copyApplicationDescriptionToEndpoints(native());
}

void ServerConfig::setProductUri(std::string_view uri) {
    getApplicationDescription(native()).getProductUri() = String(uri);
    copyApplicationDescriptionToEndpoints(native());
}

void ServerConfig::setApplicationName(std::string_view name) {
    getApplicationDescription(native()).getApplicationName() = LocalizedText("", name);
    copyApplicationDescriptionToEndpoints(native());
}

static void copyUserTokenPoliciesToEndpoints(UA_ServerConfig& config) {
    // copy config.accessControl.userTokenPolicies -> config.endpoints[i].userIdentityTokens
    auto& ac = config.accessControl;
    for (auto& endpoint : Span(config.endpoints, config.endpointsSize)) {
        detail::deallocateArray(
            endpoint.userIdentityTokens,
            endpoint.userIdentityTokensSize,
            UA_TYPES[UA_TYPES_USERTOKENPOLICY]
        );
        endpoint.userIdentityTokens = detail::copyArray(
            ac.userTokenPolicies, ac.userTokenPoliciesSize, UA_TYPES[UA_TYPES_USERTOKENPOLICY]
        );
        endpoint.userIdentityTokensSize = ac.userTokenPoliciesSize;
    }
}

static void setHighestSecurityPolicyForUserTokenTransfer(UA_ServerConfig& config) {
    auto& ac = config.accessControl;
    const Span securityPolicies(config.securityPolicies, config.securityPoliciesSize);
    Span userTokenPolicies(
        asWrapper<UserTokenPolicy>(ac.userTokenPolicies), ac.userTokenPoliciesSize
    );
    if (!securityPolicies.empty()) {
        const auto& highestSecurityPoliciyUri = securityPolicies.back().policyUri;
        for (auto& userTokenPolicy : userTokenPolicies) {
            if (userTokenPolicy.getTokenType() != UserTokenType::Anonymous &&
                userTokenPolicy.getSecurityPolicyUri().empty()) {
                userTokenPolicy.getSecurityPolicyUri() = String(highestSecurityPoliciyUri);
            }
        }
    }
}

void ServerConfig::setAccessControl(AccessControlBase& accessControl) {
    detail::clear(native().accessControl);
    native().accessControl = accessControl.create(false);
    setHighestSecurityPolicyForUserTokenTransfer(native());
    copyUserTokenPoliciesToEndpoints(native());
}

// NOLINTNEXTLINE(cppcoreguidelines-rvalue-reference-param-not-moved)
void ServerConfig::setAccessControl(std::unique_ptr<AccessControlBase>&& accessControl) {
    if (accessControl != nullptr) {
        detail::clear(native().accessControl);
        native().accessControl = accessControl.release()->create(true);
        setHighestSecurityPolicyForUserTokenTransfer(native());
        copyUserTokenPoliciesToEndpoints(native());
    }
}

/* ------------------------------------------- Server ------------------------------------------- */

static UA_StatusCode activateSession(
    UA_Server* server,
    UA_AccessControl* ac,
    const UA_EndpointDescription* endpointDescription,
    const UA_ByteString* secureChannelRemoteCertificate,
    const UA_NodeId* sessionId,
    const UA_ExtensionObject* userIdentityToken,
    void** sessionContext
) {
    auto* context = detail::getContext(server);
    if (context == nullptr || context->sessionRegistry.activateSessionUser == nullptr) {
        return UA_STATUSCODE_BADINTERNALERROR;
    }
    // call user-defined function
    auto status = context->sessionRegistry.activateSessionUser(
        server,
        ac,
        endpointDescription,
        secureChannelRemoteCertificate,
        sessionId,
        userIdentityToken,
        sessionContext
    );
    if (detail::isGood(status) && sessionId != nullptr) {
        context->sessionRegistry.sessionIds.insert(asWrapper<NodeId>(*sessionId));
    }
    return status;
}

static void closeSession(
    UA_Server* server, UA_AccessControl* ac, const UA_NodeId* sessionId, void* sessionContext
) {
    auto* context = detail::getContext(server);
    if (context == nullptr || context->sessionRegistry.closeSessionUser == nullptr) {
        return;
    }
    // call user-defined function
    context->sessionRegistry.closeSessionUser(server, ac, sessionId, sessionContext);
    if (sessionId != nullptr) {
        context->sessionRegistry.sessionIds.erase(asWrapper<NodeId>(*sessionId));
    }
}

static void applySessionRegistry(UA_ServerConfig& config, detail::ServerContext& context) {
    // Make sure to call this function only once after access control is initialized or changed.
    // The function pointers to activateSession / closeSession might not be unique and the
    // the pointer comparison might fail resulting in stack overflows:
    // - https://github.com/open62541pp/open62541pp/issues/285
    // - https://stackoverflow.com/questions/31209693/static-library-linked-two-times
    if (config.accessControl.activateSession != &activateSession) {
        context.sessionRegistry.activateSessionUser = config.accessControl.activateSession;
        config.accessControl.activateSession = &activateSession;
    }
    if (config.accessControl.closeSession != &closeSession) {
        context.sessionRegistry.closeSessionUser = config.accessControl.closeSession;
        config.accessControl.closeSession = &closeSession;
    }
}

static void updateLoggerStackPointer([[maybe_unused]] UA_ServerConfig& config) noexcept {
#if UAPP_OPEN62541_VER_LE(1, 2)
    for (auto& layer : Span(config.networkLayers, config.networkLayersSize)) {
        // https://github.com/open62541/open62541/blob/v1.0.6/arch/network_tcp.c#L556-L563
        *static_cast<UA_Logger**>(layer.handle) = &config.logger;
    }
    for (auto& policy : Span(config.securityPolicies, config.securityPoliciesSize)) {
        policy.logger = &config.logger;
    }
#endif
}

static void setWrapperAsContextPointer(Server& server) noexcept {
#if UAPP_OPEN62541_VER_GE(1, 3)
    server.config()->context = &server;
#else
    const auto status = UA_Server_setNodeContext(
        server.handle(), UA_NODEID_NUMERIC(0, UA_NS0ID_SERVER), &server
    );
    assert(status == UA_STATUSCODE_GOOD);
#endif
}

Server::Server()
    : Server(ServerConfig()) {}

// NOLINTNEXTLINE(cppcoreguidelines-rvalue-reference-param-not-moved)
Server::Server(ServerConfig&& config)
    : context_(std::make_unique<detail::ServerContext>()),
      server_(UA_Server_newWithConfig(config.handle())) {
    if (handle() == nullptr) {
        throw BadStatus(UA_STATUSCODE_BADOUTOFMEMORY);
    }
    config = {};
#if UAPP_OPEN62541_VER_GE(1, 2)
    this->config()->allowEmptyVariables = UA_RULEHANDLING_ACCEPT;  // allow empty variables
#endif
    updateLoggerStackPointer(this->config());
    setWrapperAsContextPointer(*this);
}

Server::~Server() = default;

Server::Server(Server&& other) noexcept
    : context_(std::move(other.context_)),
      server_(std::move(other.server_)) {
    setWrapperAsContextPointer(*this);
}

Server& Server::operator=(Server&& other) noexcept {
    if (this != &other) {
        context_ = std::move(other.context_);
        server_ = std::move(other.server_);
        setWrapperAsContextPointer(*this);
    }
    return *this;
}

ServerConfig& Server::config() noexcept {
    return asWrapper<ServerConfig>(*detail::getConfig(handle()));
}

const ServerConfig& Server::config() const noexcept {
    return const_cast<Server*>(this)->config();  // NOLINT
}

void Server::setCustomHostname([[maybe_unused]] std::string_view hostname) {
#if UAPP_OPEN62541_VER_LE(1, 3)
    asWrapper<String>(config()->customHostname) = String(hostname);
#endif
}

void Server::setCustomDataTypes(std::vector<DataType> dataTypes) {
    context().dataTypes = std::move(dataTypes);
    context().dataTypeArray = std::make_unique<UA_DataTypeArray>(
        detail::createDataTypeArray(context().dataTypes)
    );
    config()->customDataTypes = context().dataTypeArray.get();
}

std::vector<Session> Server::getSessions() {
    std::vector<Session> sessions;
    for (auto&& id : context().sessionRegistry.sessionIds) {
        sessions.emplace_back(*this, id);
    }
    return sessions;
}

std::vector<std::string> Server::getNamespaceArray() {
    return services::readValue(*this, {0, UA_NS0ID_SERVER_NAMESPACEARRAY})
        .value()
        .getArrayCopy<std::string>();
}

NamespaceIndex Server::registerNamespace(std::string_view uri) {
    return UA_Server_addNamespace(handle(), std::string(uri).c_str());
}

static void valueCallbackOnRead(
    [[maybe_unused]] UA_Server* server,
    [[maybe_unused]] const UA_NodeId* sessionId,
    [[maybe_unused]] void* sessionContext,
    [[maybe_unused]] const UA_NodeId* nodeId,
    void* nodeContext,
    [[maybe_unused]] const UA_NumericRange* range,
    const UA_DataValue* value
) noexcept {
    assert(nodeContext != nullptr && value != nullptr);
    auto& cb = static_cast<detail::NodeContext*>(nodeContext)->valueCallback.onBeforeRead;
    if (cb) {
        detail::tryInvoke([&] { cb(asWrapper<DataValue>(*value)); });
    }
}

static void valueCallbackOnWrite(
    [[maybe_unused]] UA_Server* server,
    [[maybe_unused]] const UA_NodeId* sessionId,
    [[maybe_unused]] void* sessionContext,
    [[maybe_unused]] const UA_NodeId* nodeId,
    void* nodeContext,
    [[maybe_unused]] const UA_NumericRange* range,
    const UA_DataValue* value
) noexcept {
    assert(nodeContext != nullptr && value != nullptr);
    auto& cb = static_cast<detail::NodeContext*>(nodeContext)->valueCallback.onAfterWrite;
    if (cb) {
        detail::tryInvoke([&] { cb(asWrapper<DataValue>(*value)); });
    }
}

void Server::setVariableNodeValueCallback(const NodeId& id, ValueCallback callback) {
    auto* nodeContext = detail::getContext(*this).nodeContexts[id];
    nodeContext->valueCallback = std::move(callback);
    throwIfBad(UA_Server_setNodeContext(handle(), id, nodeContext));

    UA_ValueCallback callbackNative;
    callbackNative.onRead = valueCallbackOnRead;
    callbackNative.onWrite = valueCallbackOnWrite;
    throwIfBad(UA_Server_setVariableNode_valueCallback(handle(), id, callbackNative));
}

inline static NumericRange asRange(const UA_NumericRange* range) noexcept {
    return range == nullptr ? NumericRange() : NumericRange(*range);
}

static UA_StatusCode valueSourceRead(
    [[maybe_unused]] UA_Server* server,
    [[maybe_unused]] const UA_NodeId* sessionId,
    [[maybe_unused]] void* sessionContext,
    [[maybe_unused]] const UA_NodeId* nodeId,
    void* nodeContext,
    UA_Boolean includeSourceTimestamp,
    const UA_NumericRange* range,
    UA_DataValue* value
) noexcept {
    assert(nodeContext != nullptr && value != nullptr);
    auto& callback = static_cast<detail::NodeContext*>(nodeContext)->dataSource.read;
    if (callback) {
        auto result = detail::tryInvoke(
            callback, asWrapper<DataValue>(*value), asRange(range), includeSourceTimestamp
        );
        return result.code();
    }
    return UA_STATUSCODE_BADINTERNALERROR;
}

static UA_StatusCode valueSourceWrite(
    [[maybe_unused]] UA_Server* server,
    [[maybe_unused]] const UA_NodeId* sessionId,
    [[maybe_unused]] void* sessionContext,
    [[maybe_unused]] const UA_NodeId* nodeId,
    void* nodeContext,
    const UA_NumericRange* range,
    const UA_DataValue* value
) noexcept {
    assert(nodeContext != nullptr && value != nullptr);
    auto& callback = static_cast<detail::NodeContext*>(nodeContext)->dataSource.write;
    if (callback) {
        auto result = detail::tryInvoke(callback, asWrapper<DataValue>(*value), asRange(range));
        return result.code();
    }
    return UA_STATUSCODE_BADINTERNALERROR;
}

void Server::setVariableNodeValueBackend(const NodeId& id, ValueBackendDataSource backend) {
    auto* nodeContext = detail::getContext(*this).nodeContexts[id];
    nodeContext->dataSource = std::move(backend);
    throwIfBad(UA_Server_setNodeContext(handle(), id, nodeContext));

    UA_DataSource dataSourceNative;
    dataSourceNative.read = valueSourceRead;
    dataSourceNative.write = valueSourceWrite;
    throwIfBad(UA_Server_setVariableNode_dataSource(handle(), id, dataSourceNative));
}

#ifdef UA_ENABLE_SUBSCRIPTIONS
Subscription<Server> Server::createSubscription() noexcept {
    return {*this, 0U};
}
#endif

#ifdef UA_ENABLE_SUBSCRIPTIONS_EVENTS
Event Server::createEvent(const NodeId& eventType) {
    return Event(*this, eventType);
}
#endif

static void runStartup(Server& server, detail::ServerContext& context) {
    applySessionRegistry(server.config(), context);
    throwIfBad(UA_Server_run_startup(server.handle()));
    context.running = true;
}

uint16_t Server::runIterate() {
    if (!context().running) {
        runStartup(*this, context());
    }
    auto interval = UA_Server_run_iterate(handle(), false /* don't wait */);
    context().exceptionCatcher.rethrow();
    return interval;
}

void Server::run() {
    if (context().running) {
        return;
    }
    runStartup(*this, context());
    const std::lock_guard lock(context().mutexRun);
    try {
        while (context().running) {
            // https://github.com/open62541/open62541/blob/master/examples/server_mainloop.c
            UA_Server_run_iterate(handle(), true /* wait for messages in the networklayer */);
            context().exceptionCatcher.rethrow();
        }
    } catch (...) {
        context().running = false;
        throw;
    }
}

void Server::stop() {
    context().running = false;
    // wait for run loop to complete
    const std::lock_guard<std::mutex> lock(context().mutexRun);
    throwIfBad(UA_Server_run_shutdown(handle()));
}

bool Server::isRunning() const noexcept {
    return context().running;
}

Node<Server> Server::getNode(NodeId id) {
    return {*this, std::move(id)};
}

Node<Server> Server::getRootNode() {
    return {*this, {0, UA_NS0ID_ROOTFOLDER}};
}

Node<Server> Server::getObjectsNode() {
    return {*this, {0, UA_NS0ID_OBJECTSFOLDER}};
}

Node<Server> Server::getTypesNode() {
    return {*this, {0, UA_NS0ID_TYPESFOLDER}};
}

Node<Server> Server::getViewsNode() {
    return {*this, {0, UA_NS0ID_VIEWSFOLDER}};
}

UA_Server* Server::handle() noexcept {
    return server_.get();
}

const UA_Server* Server::handle() const noexcept {
    return server_.get();
}

detail::ServerContext& Server::context() noexcept {
    return *context_;
}

const detail::ServerContext& Server::context() const noexcept {
    return *context_;
}

void Server::Deleter::operator()(UA_Server* server) noexcept {
    if (server != nullptr) {
        UA_Server_run_shutdown(server);
        UA_Server_delete(server);
    }
}

Server* asWrapper(UA_Server* server) noexcept {
#if UAPP_OPEN62541_VER_GE(1, 3)
    auto* config = detail::getConfig(server);
    return config == nullptr ? nullptr : static_cast<Server*>(config->context);
#else
    if (server == nullptr) {
        return nullptr;
    }
    // use node context of server object as fallback
    void* nodeContext = nullptr;
    const auto status = UA_Server_getNodeContext(
        server, UA_NODEID_NUMERIC(0, UA_NS0ID_SERVER), &nodeContext
    );
    if (status != UA_STATUSCODE_GOOD) {
        return nullptr;
    }
    return static_cast<Server*>(nodeContext);
#endif
}

<<<<<<< HEAD
UA_Server* asNative(Server* server) noexcept {
    return server == nullptr ? nullptr : server->handle();
}

/* -------------------------------------- Utility functions ------------------------------------- */
=======
/* -------------------------------------- Helper functions -------------------------------------- */
>>>>>>> dc57a334

namespace detail {

UA_ServerConfig* getConfig(UA_Server* server) noexcept {
    return UA_Server_getConfig(server);
}

UA_Logger* getLogger(UA_ServerConfig* config) noexcept {
#if UAPP_OPEN62541_VER_GE(1, 4)
    return config == nullptr ? nullptr : config->logging;
#else
    return config == nullptr ? nullptr: &config->logger;
#endif
}

ServerContext* getContext(UA_Server* server) noexcept {
    auto* wrapper = asWrapper(server);
    return wrapper == nullptr ? nullptr : &getContext(*wrapper);
}

ServerContext& getContext(Server& server) noexcept {
    return server.context();
}

ExceptionCatcher* getExceptionCatcher(UA_Server* server) noexcept {
    auto* context = getContext(server);
    return context == nullptr ? nullptr : &context->exceptionCatcher;
}

ExceptionCatcher& getExceptionCatcher(Server& server) noexcept {
    return getContext(server).exceptionCatcher;
}

UA_Server* getHandle(Server& server) noexcept {
    return server.handle();
}

}  // namespace detail

}  // namespace opcua<|MERGE_RESOLUTION|>--- conflicted
+++ resolved
@@ -543,15 +543,7 @@
 #endif
 }
 
-<<<<<<< HEAD
-UA_Server* asNative(Server* server) noexcept {
-    return server == nullptr ? nullptr : server->handle();
-}
-
 /* -------------------------------------- Utility functions ------------------------------------- */
-=======
-/* -------------------------------------- Helper functions -------------------------------------- */
->>>>>>> dc57a334
 
 namespace detail {
 
