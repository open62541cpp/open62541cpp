#include "open62541pp/Server.h"

#include <atomic>
#include <cassert>
#include <cstddef>
#include <mutex>
#include <utility>  // move

#include "open62541pp/AccessControl.h"
#include "open62541pp/Config.h"
#include "open62541pp/DataType.h"
#include "open62541pp/ErrorHandling.h"
#include "open62541pp/Event.h"
#include "open62541pp/Node.h"
#include "open62541pp/Session.h"
#include "open62541pp/ValueBackend.h"
#include "open62541pp/Wrapper.h"  // asWrapper
#include "open62541pp/detail/ConnectionRegistry.h"
#include "open62541pp/detail/Result.h"  // tryInvoke
#include "open62541pp/detail/ServerContext.h"
#include "open62541pp/detail/open62541/server.h"
#include "open62541pp/services/Attribute.h"
#include "open62541pp/types/Builtin.h"
#include "open62541pp/types/Composed.h"
#include "open62541pp/types/DataValue.h"
#include "open62541pp/types/Variant.h"

#include "ServerConfig.h"

namespace opcua {

/* ----------------------------------------- Connection ----------------------------------------- */

struct Server::Connection {
private:
    explicit Connection(Server& parent)
        : server(UA_Server_new()),
          config(*detail::getConfig(server), parent) {}

public:
    static auto create(Server& parent) {
        std::shared_ptr<Connection> ptr(new Connection(parent));  // NOLINT
        detail::ConnectionRegistry<Server>::registerInstance(ptr->server, ptr);
        assert(detail::ConnectionRegistry<Server>::findInstance(ptr->server).has_value());
        return ptr;
    }

    ~Connection() {
        // don't use stop method here because it might throw an exception
        if (running) {
            UA_Server_run_shutdown(server);
        }
        UA_Server_delete(server);
    }

    // prevent copy & move
    Connection(const Connection&) = delete;
    Connection(Connection&&) noexcept = delete;
    Connection& operator=(const Connection&) = delete;
    Connection& operator=(Connection&&) noexcept = delete;

    void runStartup() {
        const auto status = UA_Server_run_startup(server);
        throwIfBad(status);
        running = true;
    }

    uint16_t runIterate() {
        if (!running) {
            runStartup();
        }
        auto interval = UA_Server_run_iterate(server, false /* don't wait */);
        context.exceptionCatcher.rethrow();
        return interval;
    }

    void run() {
        if (running) {
            return;
        }
        runStartup();
        const std::lock_guard lock(mutexRun);
        try {
            while (running) {
                // https://github.com/open62541/open62541/blob/master/examples/server_mainloop.c
                UA_Server_run_iterate(server, true /* wait for messages in the networklayer */);
                context.exceptionCatcher.rethrow();
            }
        } catch (...) {
            running = false;
            throw;
        }
    }

    void stop() {
        running = false;
        // wait for run loop to complete
        const std::lock_guard<std::mutex> lock(mutexRun);
        const auto status = UA_Server_run_shutdown(server);
        throwIfBad(status);
    }

    UA_Server* server;
    ServerConfig config;
    detail::ServerContext context;
    std::atomic<bool> running{false};
    std::mutex mutexRun;
};

/* ------------------------------------------- Server ------------------------------------------- */

static void applyDefaults(UA_ServerConfig* config) {
#ifdef UA_ENABLE_SUBSCRIPTIONS
    config->publishingIntervalLimits.min = 10;  // ms
    config->samplingIntervalLimits.min = 10;  // ms
#endif
#if UAPP_OPEN62541_VER_GE(1, 2)
    config->allowEmptyVariables = UA_RULEHANDLING_ACCEPT;  // allow empty variables
#endif
}

Server::Server(uint16_t port, ByteString certificate, Logger logger)
    : connection_(Connection::create(*this)) {
    // The logger should be set as soon as possible, ideally even before UA_ServerConfig_setMinimal.
    // However, the logger gets overwritten by UA_ServerConfig_setMinimal() in older versions of
    // open62541. The best we can do in this case, is to first call UA_ServerConfig_setMinimal and
    // then setLogger.
    auto setConfig = [&] {
        const auto status = UA_ServerConfig_setMinimal(
            detail::getConfig(this), port, certificate.empty() ? nullptr : certificate.handle()
        );
        throwIfBad(status);
    };
#if UAPP_OPEN62541_VER_GE(1, 1)
    setLogger(std::move(logger));
    setConfig();
#else
    setConfig();
    setLogger(std::move(logger));
#endif
    applyDefaults(detail::getConfig(this));
    setAccessControl(std::make_unique<AccessControlDefault>());
}

#ifdef UA_ENABLE_ENCRYPTION
Server::Server(
    uint16_t port,
    const ByteString& certificate,
    const ByteString& privateKey,
    Span<const ByteString> trustList,
    Span<const ByteString> issuerList,
    Span<const ByteString> revocationList
)
    : connection_(Connection::create(*this)) {
    const auto status = UA_ServerConfig_setDefaultWithSecurityPolicies(
        detail::getConfig(this),
        port,
        certificate.handle(),
        privateKey.handle(),
        asNative(trustList.data()),
        trustList.size(),
        asNative(issuerList.data()),
        issuerList.size(),
        asNative(revocationList.data()),
        revocationList.size()
    );
    throwIfBad(status);
    applyDefaults(detail::getConfig(this));
    setAccessControl(std::make_unique<AccessControlDefault>());
}
#endif

void Server::setLogger(Logger logger) {
    connection_->config.setLogger(std::move(logger));
}

void Server::setCustomHostname(std::string_view hostname) {
    asWrapper<String>(detail::getConfig(this)->customHostname) = String(hostname);
}

inline static auto& getApplicationDescription(Server* server) {
    return asWrapper<ApplicationDescription>(detail::getConfig(server)->applicationDescription);
}

// copy to endpoints needed, see: https://github.com/open62541/open62541/issues/1175
static void copyApplicationDescriptionToEndpoints(UA_ServerConfig* config) {
    for (size_t i = 0; i < config->endpointsSize; ++i) {
        auto& ref = asWrapper<ApplicationDescription>(config->endpoints[i].server);  // NOLINT
        ref = ApplicationDescription(config->applicationDescription);
    }
}

void Server::setApplicationName(std::string_view name) {
    getApplicationDescription(this).getApplicationName() = LocalizedText("", name);
    copyApplicationDescriptionToEndpoints(detail::getConfig(this));
}

void Server::setApplicationUri(std::string_view uri) {
    getApplicationDescription(this).getApplicationUri() = String(uri);
    copyApplicationDescriptionToEndpoints(detail::getConfig(this));
}

void Server::setProductUri(std::string_view uri) {
    getApplicationDescription(this).getProductUri() = String(uri);
    copyApplicationDescriptionToEndpoints(detail::getConfig(this));
}

void Server::setAccessControl(AccessControlBase& accessControl) {
    connection_->config.setAccessControl(accessControl);
}

void Server::setAccessControl(std::unique_ptr<AccessControlBase> accessControl) {
    connection_->config.setAccessControl(std::move(accessControl));
}

std::vector<Session> Server::getSessions() const {
    return connection_->config.getSessions();
}

std::vector<std::string> Server::getNamespaceArray() {
    return services::readValue(*this, {0, UA_NS0ID_SERVER_NAMESPACEARRAY})
        .getArrayCopy<std::string>();
}

uint16_t Server::registerNamespace(std::string_view uri) {
    return UA_Server_addNamespace(handle(), std::string(uri).c_str());
}

void Server::setCustomDataTypes(std::vector<DataType> dataTypes) {
    connection_->config.setCustomDataTypes(std::move(dataTypes));
}

static void valueCallbackOnRead(
    [[maybe_unused]] UA_Server* server,
    [[maybe_unused]] const UA_NodeId* sessionId,
    [[maybe_unused]] void* sessionContext,
    [[maybe_unused]] const UA_NodeId* nodeId,
    void* nodeContext,
    [[maybe_unused]] const UA_NumericRange* range,
    const UA_DataValue* value
) noexcept {
    assert(nodeContext != nullptr && value != nullptr);
    auto& cb = static_cast<detail::NodeContext*>(nodeContext)->valueCallback.onBeforeRead;
    if (cb) {
        detail::tryInvoke([&] { cb(asWrapper<DataValue>(*value)); });
    }
}

static void valueCallbackOnWrite(
    [[maybe_unused]] UA_Server* server,
    [[maybe_unused]] const UA_NodeId* sessionId,
    [[maybe_unused]] void* sessionContext,
    [[maybe_unused]] const UA_NodeId* nodeId,
    void* nodeContext,
    [[maybe_unused]] const UA_NumericRange* range,
    const UA_DataValue* value
) noexcept {
    assert(nodeContext != nullptr && value != nullptr);
    auto& cb = static_cast<detail::NodeContext*>(nodeContext)->valueCallback.onAfterWrite;
    if (cb) {
        detail::tryInvoke([&] { cb(asWrapper<DataValue>(*value)); });
    }
}

void Server::setVariableNodeValueCallback(const NodeId& id, ValueCallback callback) {
    auto* nodeContext = detail::getContext(*this).nodeContexts[id];
    nodeContext->valueCallback = std::move(callback);
    throwIfBad(UA_Server_setNodeContext(handle(), id, nodeContext));

    UA_ValueCallback callbackNative;
    callbackNative.onRead = valueCallbackOnRead;
    callbackNative.onWrite = valueCallbackOnWrite;
    throwIfBad(UA_Server_setVariableNode_valueCallback(handle(), id, callbackNative));
}

inline static NumericRange asRange(const UA_NumericRange* range) noexcept {
    return range == nullptr ? NumericRange() : NumericRange(*range);
}

static UA_StatusCode valueSourceRead(
    [[maybe_unused]] UA_Server* server,
    [[maybe_unused]] const UA_NodeId* sessionId,
    [[maybe_unused]] void* sessionContext,
    [[maybe_unused]] const UA_NodeId* nodeId,
    void* nodeContext,
    UA_Boolean includeSourceTimestamp,
    const UA_NumericRange* range,
    UA_DataValue* value
) noexcept {
    assert(nodeContext != nullptr && value != nullptr);
    auto& callback = static_cast<detail::NodeContext*>(nodeContext)->dataSource.read;
    if (callback) {
        return detail::tryInvokeGetStatus(
            callback, asWrapper<DataValue>(*value), asRange(range), includeSourceTimestamp
        );
    }
    return UA_STATUSCODE_BADINTERNALERROR;
}

static UA_StatusCode valueSourceWrite(
    [[maybe_unused]] UA_Server* server,
    [[maybe_unused]] const UA_NodeId* sessionId,
    [[maybe_unused]] void* sessionContext,
    [[maybe_unused]] const UA_NodeId* nodeId,
    void* nodeContext,
    const UA_NumericRange* range,
    const UA_DataValue* value
) noexcept {
    assert(nodeContext != nullptr && value != nullptr);
    auto& callback = static_cast<detail::NodeContext*>(nodeContext)->dataSource.write;
    if (callback) {
        return detail::tryInvokeGetStatus(callback, asWrapper<DataValue>(*value), asRange(range));
    }
    return UA_STATUSCODE_BADINTERNALERROR;
}

void Server::setVariableNodeValueBackend(const NodeId& id, ValueBackendDataSource backend) {
    auto* nodeContext = detail::getContext(*this).nodeContexts[id];
    nodeContext->dataSource = std::move(backend);
    throwIfBad(UA_Server_setNodeContext(handle(), id, nodeContext));

    UA_DataSource dataSourceNative;
    dataSourceNative.read = valueSourceRead;
    dataSourceNative.write = valueSourceWrite;
    throwIfBad(UA_Server_setVariableNode_dataSource(handle(), id, dataSourceNative));
}

#ifdef UA_ENABLE_SUBSCRIPTIONS
Subscription<Server> Server::createSubscription() noexcept {
    return {*this, 0U};
}
#endif

#ifdef UA_ENABLE_SUBSCRIPTIONS_EVENTS
Event Server::createEvent(const NodeId& eventType) {
    return Event(*this, eventType);
}
#endif

uint16_t Server::runIterate() {
    return connection_->runIterate();
}

void Server::run() {
    connection_->run();
}

void Server::stop() {
    connection_->stop();
}

bool Server::isRunning() const noexcept {
    return connection_->running;
}

Node<Server> Server::getNode(NodeId id) {
    return {*this, std::move(id)};
}

Node<Server> Server::getRootNode() {
    return {*this, {0, UA_NS0ID_ROOTFOLDER}};
}

Node<Server> Server::getObjectsNode() {
    return {*this, {0, UA_NS0ID_OBJECTSFOLDER}};
}

Node<Server> Server::getTypesNode() {
    return {*this, {0, UA_NS0ID_TYPESFOLDER}};
}

Node<Server> Server::getViewsNode() {
    return {*this, {0, UA_NS0ID_VIEWSFOLDER}};
}

UA_Server* Server::handle() noexcept {
    return connection_->server;
}

const UA_Server* Server::handle() const noexcept {
    return connection_->server;
}

<<<<<<< HEAD
/* ---------------------------------------------------------------------------------------------- */

bool operator==(const Server& lhs, const Server& rhs) noexcept {
    return (lhs.handle() == rhs.handle());
}

bool operator!=(const Server& lhs, const Server& rhs) noexcept {
    return !(lhs == rhs);
}

/* -------------------------------------- Helper functions -------------------------------------- */
=======
/* ------------------------------------------- Context ------------------------------------------ */
>>>>>>> f714fec7

namespace detail {

UA_ServerConfig* getConfig(UA_Server* server) noexcept {
    return UA_Server_getConfig(server);
}

UA_ServerConfig* getConfig(Server* server) noexcept {
    return server == nullptr ? nullptr : getConfig(server->handle());
}

UA_ServerConfig& getConfig(Server& server) noexcept {
    assert(server.handle() != nullptr);
    return *getConfig(server.handle());
}

std::optional<Server> getConnection(UA_Server* server) {
    return ConnectionRegistry<Server>::findInstance(server);
}

ServerContext* getContext(UA_Server* server) {
    if (server == nullptr) {
        return nullptr;
    }
    auto opt = getConnection(server);
    return opt ? &getContext(opt.value()) : nullptr;
}

ServerContext& getContext(Server& server) noexcept {
    return server.connection_->context;
}

}  // namespace detail

}  // namespace opcua<|MERGE_RESOLUTION|>--- conflicted
+++ resolved
@@ -381,21 +381,7 @@
     return connection_->server;
 }
 
-<<<<<<< HEAD
-/* ---------------------------------------------------------------------------------------------- */
-
-bool operator==(const Server& lhs, const Server& rhs) noexcept {
-    return (lhs.handle() == rhs.handle());
-}
-
-bool operator!=(const Server& lhs, const Server& rhs) noexcept {
-    return !(lhs == rhs);
-}
-
 /* -------------------------------------- Helper functions -------------------------------------- */
-=======
-/* ------------------------------------------- Context ------------------------------------------ */
->>>>>>> f714fec7
 
 namespace detail {
 
