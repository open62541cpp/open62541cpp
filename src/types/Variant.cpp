--- conflicted
+++ resolved
@@ -33,11 +33,7 @@
 }
 
 bool Variant::isType(Type type) const noexcept {
-<<<<<<< HEAD
-    return isType(detail::getUaDataType(type));
-=======
     return getDataType() == &detail::getUaDataType(type);
->>>>>>> 27bcc264
 }
 
 bool Variant::isType(const NodeId& id) const noexcept {
