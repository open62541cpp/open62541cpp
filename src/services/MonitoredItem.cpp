#include "open62541pp/services/MonitoredItem.h"

#ifdef UA_ENABLE_SUBSCRIPTIONS

#include <cstddef>
#include <memory>
#include <type_traits>  // is_same_v
#include <utility>  // move

#include "open62541pp/Client.h"
#include "open62541pp/ErrorHandling.h"
#include "open62541pp/Server.h"
#include "open62541pp/TypeWrapper.h"
#include "open62541pp/detail/Result.h"  // tryInvoke
#include "open62541pp/types/Composed.h"
#include "open62541pp/types/DataValue.h"
#include "open62541pp/types/Variant.h"

#include "../ClientContext.h"
#include "../ServerContext.h"
#include "../open62541_impl.h"

namespace opcua::services {

static void dataChangeNotificationCallback(
    [[maybe_unused]] UA_Server* server,
    uint32_t monitoredItemId,
    void* monitoredItemContext,
    [[maybe_unused]] const UA_NodeId* nodeId,
    [[maybe_unused]] void* nodeContext,
    [[maybe_unused]] uint32_t attributeId,
    const UA_DataValue* value
) noexcept {
    if (monitoredItemContext == nullptr) {
        return;
    }
    auto* monitoredItem = static_cast<ServerContext::MonitoredItem*>(monitoredItemContext);
    auto& callback = monitoredItem->dataChangeCallback;
    if (callback) {
        opcua::detail::tryInvoke([&] {
            callback(0U, monitoredItemId, asWrapper<DataValue>(*value));
        });
    }
}

static void dataChangeNotificationCallback(
    [[maybe_unused]] UA_Client* client,
    uint32_t subId,
    [[maybe_unused]] void* subContext,
    uint32_t monId,
    void* monContext,
    UA_DataValue* value
) noexcept {
    if (monContext == nullptr) {
        return;
    }
    auto* monitoredItem = static_cast<ClientContext::MonitoredItem*>(monContext);
    auto& callback = monitoredItem->dataChangeCallback;
    if (callback) {
        opcua::detail::tryInvoke([&] { callback(subId, monId, asWrapper<DataValue>(*value)); });
    }
}

static void eventNotificationCallback(
    [[maybe_unused]] UA_Client* client,
    uint32_t subId,
    [[maybe_unused]] void* subContext,
    uint32_t monId,
    void* monContext,
    size_t nEventFields,
    UA_Variant* eventFields
) noexcept {
    if (monContext == nullptr) {
        return;
    }
    auto* monitoredItem = static_cast<ClientContext::MonitoredItem*>(monContext);
    auto& callback = monitoredItem->eventCallback;
    if (callback) {
        opcua::detail::tryInvoke([&] {
            callback(subId, monId, {asWrapper<Variant>(eventFields), nEventFields});
        });
    }
}

static void deleteMonitoredItemCallback(
    [[maybe_unused]] UA_Client* client,
    uint32_t subId,
    [[maybe_unused]] void* subContext,
    uint32_t monId,
    void* monContext
) noexcept {
    if (monContext != nullptr) {
        auto* monitoredItem = static_cast<ClientContext::MonitoredItem*>(monContext);
        if (monitoredItem->deleteCallback) {
            monitoredItem->deleteCallback(subId, monId);
        }
    }
    ClientContext& clientContext = getContext(client);
    clientContext.monitoredItems.erase({subId, monId});
}

inline static void copyMonitoringParametersToNative(
    const MonitoringParameters& parameters, UA_MonitoringParameters& native
) {
    native.samplingInterval = parameters.samplingInterval;
    native.filter = parameters.filter;
    native.queueSize = parameters.queueSize;
    native.discardOldest = parameters.discardOldest;
}

template <typename T>
inline static void reviseMonitoringParameters(MonitoringParameters& parameters, const T& result) {
    // response type may be UA_MonitoredItemCreateResult or UA_MonitoredItemModifyResult
    parameters.samplingInterval = result->revisedSamplingInterval;
    parameters.queueSize = result->revisedQueueSize;
    parameters.filter = asWrapper<ExtensionObject>(result->filterResult);
}

uint32_t createMonitoredItemDataChange(
    Client& client,
    uint32_t subscriptionId,
    const ReadValueId& itemToMonitor,
    MonitoringMode monitoringMode,
    MonitoringParameters& parameters,
    DataChangeNotificationCallback dataChangeCallback,
    DeleteMonitoredItemCallback deleteCallback
) {
    UA_MonitoredItemCreateRequest request{};
    request.itemToMonitor = *itemToMonitor.handle();
    request.monitoringMode = static_cast<UA_MonitoringMode>(monitoringMode);
    copyMonitoringParametersToNative(parameters, request.requestedParameters);

    auto monitoredItemContext = std::make_unique<ClientContext::MonitoredItem>();
    monitoredItemContext->itemToMonitor = itemToMonitor;
    monitoredItemContext->dataChangeCallback = std::move(dataChangeCallback);
    monitoredItemContext->deleteCallback = std::move(deleteCallback);

    using Result = TypeWrapper<UA_MonitoredItemCreateResult, UA_TYPES_MONITOREDITEMCREATERESULT>;
    const Result result = UA_Client_MonitoredItems_createDataChange(
        client.handle(),
        subscriptionId,
        static_cast<UA_TimestampsToReturn>(parameters.timestamps),
        request,
        monitoredItemContext.get(),
        dataChangeNotificationCallback,
        deleteMonitoredItemCallback
    );
<<<<<<< HEAD
    opcua::detail::throwOnBadStatus(result->statusCode);
=======
    throwIfBad(result->statusCode);
>>>>>>> 5ceaffa8
    reviseMonitoringParameters(parameters, result);

    const auto monitoredItemId = result->monitoredItemId;
    client.getContext().monitoredItems.insert_or_assign(
        {subscriptionId, monitoredItemId}, std::move(monitoredItemContext)
    );
    return monitoredItemId;
}

uint32_t createMonitoredItemDataChange(
    Server& server,
    const ReadValueId& itemToMonitor,
    MonitoringMode monitoringMode,
    MonitoringParameters& parameters,
    DataChangeNotificationCallback dataChangeCallback
) {
    UA_MonitoredItemCreateRequest request{};
    request.itemToMonitor = *itemToMonitor.handle();
    request.monitoringMode = static_cast<UA_MonitoringMode>(monitoringMode);
    copyMonitoringParametersToNative(parameters, request.requestedParameters);

    auto monitoredItemContext = std::make_unique<ServerContext::MonitoredItem>();
    monitoredItemContext->itemToMonitor = itemToMonitor;
    monitoredItemContext->dataChangeCallback = std::move(dataChangeCallback);

    using Result = TypeWrapper<UA_MonitoredItemCreateResult, UA_TYPES_MONITOREDITEMCREATERESULT>;
    const Result result = UA_Server_createDataChangeMonitoredItem(
        server.handle(),
        static_cast<UA_TimestampsToReturn>(parameters.timestamps),
        request,
        monitoredItemContext.get(),
        dataChangeNotificationCallback
    );
<<<<<<< HEAD
    opcua::detail::throwOnBadStatus(result->statusCode);
=======
    throwIfBad(result->statusCode);
>>>>>>> 5ceaffa8
    reviseMonitoringParameters(parameters, result);

    const auto monitoredItemId = result->monitoredItemId;
    server.getContext().monitoredItems.insert_or_assign(
        monitoredItemId, std::move(monitoredItemContext)
    );
    return monitoredItemId;
}

uint32_t createMonitoredItemEvent(
    Client& client,
    uint32_t subscriptionId,
    const ReadValueId& itemToMonitor,
    MonitoringMode monitoringMode,
    MonitoringParameters& parameters,
    EventNotificationCallback eventCallback,
    DeleteMonitoredItemCallback deleteCallback
) {
    UA_MonitoredItemCreateRequest request{};
    request.itemToMonitor = *itemToMonitor.handle();
    request.monitoringMode = static_cast<UA_MonitoringMode>(monitoringMode);
    copyMonitoringParametersToNative(parameters, request.requestedParameters);

    auto monitoredItemContext = std::make_unique<ClientContext::MonitoredItem>();
    monitoredItemContext->itemToMonitor = itemToMonitor;
    monitoredItemContext->eventCallback = std::move(eventCallback);
    monitoredItemContext->deleteCallback = std::move(deleteCallback);

    using Result = TypeWrapper<UA_MonitoredItemCreateResult, UA_TYPES_MONITOREDITEMCREATERESULT>;
    const Result result = UA_Client_MonitoredItems_createEvent(
        client.handle(),
        subscriptionId,
        static_cast<UA_TimestampsToReturn>(parameters.timestamps),
        request,
        monitoredItemContext.get(),
        eventNotificationCallback,
        deleteMonitoredItemCallback
    );
<<<<<<< HEAD
    opcua::detail::throwOnBadStatus(result->statusCode);
=======
    throwIfBad(result->statusCode);
>>>>>>> 5ceaffa8
    reviseMonitoringParameters(parameters, result);

    const auto monitoredItemId = result->monitoredItemId;
    client.getContext().monitoredItems.insert_or_assign(
        {subscriptionId, monitoredItemId}, std::move(monitoredItemContext)
    );
    return monitoredItemId;
}

void modifyMonitoredItem(
    Client& client,
    uint32_t subscriptionId,
    uint32_t monitoredItemId,
    MonitoringParameters& parameters
) {
    UA_MonitoredItemModifyRequest itemToModify{};
    itemToModify.monitoredItemId = monitoredItemId;
    copyMonitoringParametersToNative(parameters, itemToModify.requestedParameters);

    UA_ModifyMonitoredItemsRequest request{};
    request.subscriptionId = subscriptionId;
    request.timestampsToReturn = static_cast<UA_TimestampsToReturn>(parameters.timestamps);
    request.itemsToModifySize = 1;
    request.itemsToModify = &itemToModify;

    using Response =
        TypeWrapper<UA_ModifyMonitoredItemsResponse, UA_TYPES_MODIFYMONITOREDITEMSRESPONSE>;
    const Response response = UA_Client_MonitoredItems_modify(client.handle(), request);
<<<<<<< HEAD
    opcua::detail::throwOnBadStatus(response->responseHeader.serviceResult);
=======
    throwIfBad(response->responseHeader.serviceResult);
>>>>>>> 5ceaffa8
    if (response->resultsSize != 1) {
        throw BadStatus(UA_STATUSCODE_BADUNEXPECTEDERROR);
    }
    auto* result = response->results;
<<<<<<< HEAD
    opcua::detail::throwOnBadStatus(result->statusCode);
=======
    throwIfBad(result->statusCode);
>>>>>>> 5ceaffa8
    reviseMonitoringParameters(parameters, result);
}

void setMonitoringMode(
    Client& client, uint32_t subscriptionId, uint32_t monitoredItemId, MonitoringMode monitoringMode
) {
    UA_SetMonitoringModeRequest request{};
    request.subscriptionId = subscriptionId;
    request.monitoringMode = static_cast<UA_MonitoringMode>(monitoringMode);
    request.monitoredItemIdsSize = 1;
    request.monitoredItemIds = &monitoredItemId;

    using Response = TypeWrapper<UA_SetMonitoringModeResponse, UA_TYPES_SETMONITORINGMODERESPONSE>;
    const Response response = UA_Client_MonitoredItems_setMonitoringMode(client.handle(), request);
<<<<<<< HEAD
    opcua::detail::throwOnBadStatus(response->responseHeader.serviceResult);
    if (response->resultsSize != 1) {
        throw BadStatus(UA_STATUSCODE_BADUNEXPECTEDERROR);
    }
    opcua::detail::throwOnBadStatus(*response->results);
=======
    throwIfBad(response->responseHeader.serviceResult);
    if (response->resultsSize != 1) {
        throw BadStatus(UA_STATUSCODE_BADUNEXPECTEDERROR);
    }
    throwIfBad(*response->results);
>>>>>>> 5ceaffa8
}

void setTriggering(
    Client& client,
    uint32_t subscriptionId,
    uint32_t triggeringItemId,
    Span<const uint32_t> linksToAdd,
    Span<const uint32_t> linksToRemove
) {
    UA_SetTriggeringRequest request{};
    request.subscriptionId = subscriptionId;
    request.triggeringItemId = triggeringItemId;
    request.linksToAddSize = linksToAdd.size();
    request.linksToAdd = const_cast<uint32_t*>(linksToAdd.data());  // NOLINT
    request.linksToRemoveSize = linksToRemove.size();
    request.linksToRemove = const_cast<uint32_t*>(linksToRemove.data());  // NOLINT

    using Response = TypeWrapper<UA_SetTriggeringResponse, UA_TYPES_SETTRIGGERINGRESPONSE>;
    const Response response = UA_Client_MonitoredItems_setTriggering(client.handle(), request);
<<<<<<< HEAD
    opcua::detail::throwOnBadStatus(response->responseHeader.serviceResult);
    opcua::detail::throwOnBadStatus(response->addResults, response->addResultsSize);
    opcua::detail::throwOnBadStatus(response->removeResults, response->removeResultsSize);
=======
    throwIfBad(response->responseHeader.serviceResult);
    for (auto&& status : Span(response->addResults, response->addResultsSize)) {
        throwIfBad(status);
    }
    for (auto&& status : Span(response->removeResults, response->removeResultsSize)) {
        throwIfBad(status);
    }
>>>>>>> 5ceaffa8
}

void deleteMonitoredItem(Client& client, uint32_t subscriptionId, uint32_t monitoredItemId) {
    const auto status = UA_Client_MonitoredItems_deleteSingle(
        client.handle(), subscriptionId, monitoredItemId
    );
<<<<<<< HEAD
    opcua::detail::throwOnBadStatus(status);
=======
    throwIfBad(status);
>>>>>>> 5ceaffa8
}

void deleteMonitoredItem(Server& server, uint32_t monitoredItemId) {
    const auto status = UA_Server_deleteMonitoredItem(server.handle(), monitoredItemId);
<<<<<<< HEAD
    opcua::detail::throwOnBadStatus(status);
=======
    throwIfBad(status);
>>>>>>> 5ceaffa8
    server.getContext().monitoredItems.erase(monitoredItemId);
}

}  // namespace opcua::services

#endif<|MERGE_RESOLUTION|>--- conflicted
+++ resolved
@@ -2,6 +2,7 @@
 
 #ifdef UA_ENABLE_SUBSCRIPTIONS
 
+#include <algorithm>  // for_each_n
 #include <cstddef>
 #include <memory>
 #include <type_traits>  // is_same_v
@@ -145,11 +146,7 @@
         dataChangeNotificationCallback,
         deleteMonitoredItemCallback
     );
-<<<<<<< HEAD
-    opcua::detail::throwOnBadStatus(result->statusCode);
-=======
     throwIfBad(result->statusCode);
->>>>>>> 5ceaffa8
     reviseMonitoringParameters(parameters, result);
 
     const auto monitoredItemId = result->monitoredItemId;
@@ -183,11 +180,7 @@
         monitoredItemContext.get(),
         dataChangeNotificationCallback
     );
-<<<<<<< HEAD
-    opcua::detail::throwOnBadStatus(result->statusCode);
-=======
     throwIfBad(result->statusCode);
->>>>>>> 5ceaffa8
     reviseMonitoringParameters(parameters, result);
 
     const auto monitoredItemId = result->monitoredItemId;
@@ -226,11 +219,7 @@
         eventNotificationCallback,
         deleteMonitoredItemCallback
     );
-<<<<<<< HEAD
-    opcua::detail::throwOnBadStatus(result->statusCode);
-=======
     throwIfBad(result->statusCode);
->>>>>>> 5ceaffa8
     reviseMonitoringParameters(parameters, result);
 
     const auto monitoredItemId = result->monitoredItemId;
@@ -259,20 +248,12 @@
     using Response =
         TypeWrapper<UA_ModifyMonitoredItemsResponse, UA_TYPES_MODIFYMONITOREDITEMSRESPONSE>;
     const Response response = UA_Client_MonitoredItems_modify(client.handle(), request);
-<<<<<<< HEAD
-    opcua::detail::throwOnBadStatus(response->responseHeader.serviceResult);
-=======
     throwIfBad(response->responseHeader.serviceResult);
->>>>>>> 5ceaffa8
     if (response->resultsSize != 1) {
         throw BadStatus(UA_STATUSCODE_BADUNEXPECTEDERROR);
     }
     auto* result = response->results;
-<<<<<<< HEAD
-    opcua::detail::throwOnBadStatus(result->statusCode);
-=======
     throwIfBad(result->statusCode);
->>>>>>> 5ceaffa8
     reviseMonitoringParameters(parameters, result);
 }
 
@@ -287,19 +268,11 @@
 
     using Response = TypeWrapper<UA_SetMonitoringModeResponse, UA_TYPES_SETMONITORINGMODERESPONSE>;
     const Response response = UA_Client_MonitoredItems_setMonitoringMode(client.handle(), request);
-<<<<<<< HEAD
-    opcua::detail::throwOnBadStatus(response->responseHeader.serviceResult);
-    if (response->resultsSize != 1) {
-        throw BadStatus(UA_STATUSCODE_BADUNEXPECTEDERROR);
-    }
-    opcua::detail::throwOnBadStatus(*response->results);
-=======
     throwIfBad(response->responseHeader.serviceResult);
     if (response->resultsSize != 1) {
         throw BadStatus(UA_STATUSCODE_BADUNEXPECTEDERROR);
     }
     throwIfBad(*response->results);
->>>>>>> 5ceaffa8
 }
 
 void setTriggering(
@@ -319,39 +292,21 @@
 
     using Response = TypeWrapper<UA_SetTriggeringResponse, UA_TYPES_SETTRIGGERINGRESPONSE>;
     const Response response = UA_Client_MonitoredItems_setTriggering(client.handle(), request);
-<<<<<<< HEAD
-    opcua::detail::throwOnBadStatus(response->responseHeader.serviceResult);
-    opcua::detail::throwOnBadStatus(response->addResults, response->addResultsSize);
-    opcua::detail::throwOnBadStatus(response->removeResults, response->removeResultsSize);
-=======
     throwIfBad(response->responseHeader.serviceResult);
-    for (auto&& status : Span(response->addResults, response->addResultsSize)) {
-        throwIfBad(status);
-    }
-    for (auto&& status : Span(response->removeResults, response->removeResultsSize)) {
-        throwIfBad(status);
-    }
->>>>>>> 5ceaffa8
+    std::for_each_n(response->addResults, response->addResultsSize, throwIfBad);
+    std::for_each_n(response->removeResults, response->removeResultsSize, throwIfBad);
 }
 
 void deleteMonitoredItem(Client& client, uint32_t subscriptionId, uint32_t monitoredItemId) {
     const auto status = UA_Client_MonitoredItems_deleteSingle(
         client.handle(), subscriptionId, monitoredItemId
     );
-<<<<<<< HEAD
-    opcua::detail::throwOnBadStatus(status);
-=======
     throwIfBad(status);
->>>>>>> 5ceaffa8
 }
 
 void deleteMonitoredItem(Server& server, uint32_t monitoredItemId) {
     const auto status = UA_Server_deleteMonitoredItem(server.handle(), monitoredItemId);
-<<<<<<< HEAD
-    opcua::detail::throwOnBadStatus(status);
-=======
     throwIfBad(status);
->>>>>>> 5ceaffa8
     server.getContext().monitoredItems.erase(monitoredItemId);
 }
 
