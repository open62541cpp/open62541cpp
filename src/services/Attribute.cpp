--- conflicted
+++ resolved
@@ -7,24 +7,7 @@
 namespace opcua::services {
 
 ReadResponse read(Client& client, const ReadRequest& request) {
-<<<<<<< HEAD
     return readAsync(client, request, detail::SyncOperation{});
-=======
-    ReadResponse response = UA_Client_Service_read(client.handle(), request);
-    throwIfBad(response->responseHeader.serviceResult);
-    return response;
-}
-
-ReadResponse read(
-    Client& client, Span<const ReadValueId> nodesToRead, TimestampsToReturn timestamps
-) {
-    // avoid copy of nodesToRead
-    UA_ReadRequest request{};
-    request.timestampsToReturn = static_cast<UA_TimestampsToReturn>(timestamps);
-    request.nodesToReadSize = nodesToRead.size();
-    request.nodesToRead = asNative(const_cast<ReadValueId*>(nodesToRead.data()));  // NOLINT
-    return read(client, asWrapper<ReadRequest>(request));
->>>>>>> 5ceaffa8
 }
 
 template <>
@@ -35,13 +18,7 @@
     auto result = UA_Server_read(
         server.handle(), &item, static_cast<UA_TimestampsToReturn>(timestamps)
     );
-<<<<<<< HEAD
     detail::checkReadResult(result);
-=======
-    if (result->hasStatus) {
-        throwIfBad(result->status);
-    }
->>>>>>> 5ceaffa8
     return result;
 }
 
@@ -49,39 +26,11 @@
 DataValue readAttribute<Client>(
     Client& client, const NodeId& id, AttributeId attributeId, TimestampsToReturn timestamps
 ) {
-<<<<<<< HEAD
     return readAttributeAsync(client, id, attributeId, timestamps, detail::SyncOperation{});
 }
 
 WriteResponse write(Client& client, const WriteRequest& request) {
     return writeAsync(client, request, detail::SyncOperation{});
-=======
-    auto response = read(client, {{id, attributeId}}, timestamps);
-    auto results = response.getResults();
-    if (results.size() != 1 || !results[0]->hasValue) {
-        throw BadStatus(UA_STATUSCODE_BADUNEXPECTEDERROR);
-    }
-    if (results[0]->hasStatus) {
-        throwIfBad(results[0]->status);
-    }
-    DataValue result;
-    result.swap(response.getResults()[0]);
-    return result;
-}
-
-WriteResponse write(Client& client, const WriteRequest& request) {
-    WriteResponse response = UA_Client_Service_write(client.handle(), request);
-    throwIfBad(response->responseHeader.serviceResult);
-    return response;
-}
-
-WriteResponse write(Client& client, Span<const WriteValue> nodesToWrite) {
-    // avoid copy of nodesToWrite
-    UA_WriteRequest request{};
-    request.nodesToWriteSize = nodesToWrite.size();
-    request.nodesToWrite = asNative(const_cast<WriteValue*>(nodesToWrite.data()));  // NOLINT
-    return write(client, asWrapper<WriteRequest>(request));
->>>>>>> 5ceaffa8
 }
 
 template <>
@@ -90,34 +39,14 @@
 ) {
     const auto item = detail::createWriteValue(id, attributeId, value);
     const auto status = UA_Server_write(server.handle(), &item);
-<<<<<<< HEAD
-    opcua::detail::throwOnBadStatus(status);
-=======
     throwIfBad(status);
->>>>>>> 5ceaffa8
 }
 
 template <>
 void writeAttribute<Client>(
     Client& client, const NodeId& id, AttributeId attributeId, const DataValue& value
 ) {
-<<<<<<< HEAD
     writeAttributeAsync(client, id, attributeId, value, detail::SyncOperation{});
-=======
-    // avoid copy of value
-    UA_WriteValue item{};
-    item.nodeId = *id.handle();
-    item.attributeId = static_cast<uint32_t>(attributeId);
-    item.value = *value.handle();  // shallow copy
-    item.value.hasValue = true;
-
-    auto response = write(client, {asWrapper<WriteValue>(&item), 1});
-    auto results = response.getResults();
-    if (results.size() != 1) {
-        throw BadStatus(UA_STATUSCODE_BADUNEXPECTEDERROR);
-    }
-    throwIfBad(results[0]);
->>>>>>> 5ceaffa8
 }
 
 }  // namespace opcua::services