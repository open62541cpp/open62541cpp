#include "open62541pp/services/Attribute.h"

#include "open62541pp/Client.h"
#include "open62541pp/ErrorHandling.h"
#include "open62541pp/Server.h"

#include "../open62541_impl.h"

namespace opcua::services {

<<<<<<< HEAD
bool checkNodeIdExists(Server& server, const NodeId& id) {
    NodeId result(UA_NODEID_NULL);
    const auto status = UA_Server_readNodeId(server.handle(), id, result.handle());
    return detail::isGoodStatus(status);
}

bool checkNodeIdExists(Client& client, const NodeId& id) {
    NodeId result(UA_NODEID_NULL);
    const auto status = UA_Client_readNodeIdAttribute(client.handle(), id, result.handle());
    return detail::isGoodStatus(status);
}

NodeClass readNodeClass(Server& server, const NodeId& id) {
    UA_NodeClass nodeClass = UA_NODECLASS_UNSPECIFIED;
    const auto status = UA_Server_readNodeClass(server.handle(), id, &nodeClass);
    detail::throwOnBadStatus(status);
    return static_cast<NodeClass>(nodeClass);
}

std::string readBrowseName(Server& server, const NodeId& id) {
    QualifiedName name;
    const auto status = UA_Server_readBrowseName(server.handle(), id, name.handle());
    detail::throwOnBadStatus(status);
    return std::string{name.getName()};
}

LocalizedText readDisplayName(Server& server, const NodeId& id) {
    LocalizedText text;
    const auto status = UA_Server_readDisplayName(server.handle(), id, text.handle());
    detail::throwOnBadStatus(status);
    return text;
}

LocalizedText readDescription(Server& server, const NodeId& id) {
    LocalizedText text;
    const auto status = UA_Server_readDescription(server.handle(), id, text.handle());
    detail::throwOnBadStatus(status);
    return text;
}

uint32_t readWriteMask(Server& server, const NodeId& id) {
    uint32_t writeMask = 0;
    const auto status = UA_Server_readWriteMask(server.handle(), id, &writeMask);
    detail::throwOnBadStatus(status);
    return writeMask;
}

NodeId readDataType(Server& server, const NodeId& id) {
    NodeId nodeId(0, 0);
    const auto status = UA_Server_readDataType(server.handle(), id, nodeId.handle());
    detail::throwOnBadStatus(status);
    return nodeId;
}

ValueRank readValueRank(Server& server, const NodeId& id) {
    int32_t valueRank = 0;
    const auto status = UA_Server_readValueRank(server.handle(), id, &valueRank);
    detail::throwOnBadStatus(status);
    return static_cast<ValueRank>(valueRank);
}

std::vector<uint32_t> readArrayDimensions(Server& server, const NodeId& id) {
    Variant variant;
    const auto status = UA_Server_readArrayDimensions(server.handle(), id, variant.handle());
    detail::throwOnBadStatus(status);
    if (variant.isArray()) {
        return variant.getArrayCopy<uint32_t>();
    }
    return {};
}

uint8_t readAccessLevel(Server& server, const NodeId& id) {
    uint8_t mask = 0;
    const auto status = UA_Server_readAccessLevel(server.handle(), id, &mask);
    detail::throwOnBadStatus(status);
    return mask;
}

void readDataValue(Server& server, const NodeId& id, DataValue& value) {
    UA_ReadValueId rvi;
    UA_ReadValueId_init(&rvi);
    rvi.nodeId = *id.handle();
    rvi.attributeId = UA_ATTRIBUTEID_VALUE;
    value = DataValue(UA_Server_read(server.handle(), &rvi, UA_TIMESTAMPSTORETURN_BOTH));
    if (value->hasStatus) {
        detail::throwOnBadStatus(value->status);
    }
}

void readValue(Server& server, const NodeId& id, Variant& value) {
    const auto status = UA_Server_readValue(server.handle(), id, value.handle());
    detail::throwOnBadStatus(status);
}

void writeDisplayName(Server& server, const NodeId& id, const LocalizedText& name) {
    const auto status = UA_Server_writeDisplayName(server.handle(), id, name);
    detail::throwOnBadStatus(status);
}

void writeDescription(Server& server, const NodeId& id, const LocalizedText& name) {
    const auto status = UA_Server_writeDescription(server.handle(), id, name);
    detail::throwOnBadStatus(status);
}

void writeWriteMask(Server& server, const NodeId& id, uint32_t mask) {
    const auto status = UA_Server_writeWriteMask(server.handle(), id, mask);
    detail::throwOnBadStatus(status);
}

void writeDataType(Server& server, const NodeId& id, Type type) {
    const auto status = UA_Server_writeDataType(
        server.handle(), id, detail::getUaDataType(type)->typeId
    );
    detail::throwOnBadStatus(status);
}

void writeDataType(Server& server, const NodeId& id, const NodeId& typeId) {
    const auto status = UA_Server_writeDataType(server.handle(), id, typeId);
    detail::throwOnBadStatus(status);
}

void writeValueRank(Server& server, const NodeId& id, ValueRank valueRank) {
    const auto status = UA_Server_writeValueRank(
        server.handle(), id, static_cast<int32_t>(valueRank)
    );
    detail::throwOnBadStatus(status);
}

void writeArrayDimensions(
    Server& server, const NodeId& id, const std::vector<uint32_t>& dimensions
=======
DataValue readAttribute(
    Server& server, const NodeId& id, UA_AttributeId attributeId, UA_TimestampsToReturn timestamps
>>>>>>> d4fab7f0
) {
    UA_ReadValueId item{};
    item.nodeId = *id.handle();
    item.attributeId = attributeId;
    DataValue dv(UA_Server_read(server.handle(), &item, timestamps));
    detail::throwOnBadStatus(dv.getStatusCode().value_or(UA_STATUSCODE_GOOD));
    return dv;
}

void writeAttribute(
    Server& server, const NodeId& id, UA_AttributeId attributeId, const DataValue& value
) {
    UA_WriteValue item{};
    item.nodeId = *id.handle();
    item.attributeId = attributeId;
    item.value = *value.handle();  // shallow copy
    const auto status = UA_Server_write(server.handle(), &item);
    detail::throwOnBadStatus(status);
}

}  // namespace opcua::services<|MERGE_RESOLUTION|>--- conflicted
+++ resolved
@@ -8,141 +8,8 @@
 
 namespace opcua::services {
 
-<<<<<<< HEAD
-bool checkNodeIdExists(Server& server, const NodeId& id) {
-    NodeId result(UA_NODEID_NULL);
-    const auto status = UA_Server_readNodeId(server.handle(), id, result.handle());
-    return detail::isGoodStatus(status);
-}
-
-bool checkNodeIdExists(Client& client, const NodeId& id) {
-    NodeId result(UA_NODEID_NULL);
-    const auto status = UA_Client_readNodeIdAttribute(client.handle(), id, result.handle());
-    return detail::isGoodStatus(status);
-}
-
-NodeClass readNodeClass(Server& server, const NodeId& id) {
-    UA_NodeClass nodeClass = UA_NODECLASS_UNSPECIFIED;
-    const auto status = UA_Server_readNodeClass(server.handle(), id, &nodeClass);
-    detail::throwOnBadStatus(status);
-    return static_cast<NodeClass>(nodeClass);
-}
-
-std::string readBrowseName(Server& server, const NodeId& id) {
-    QualifiedName name;
-    const auto status = UA_Server_readBrowseName(server.handle(), id, name.handle());
-    detail::throwOnBadStatus(status);
-    return std::string{name.getName()};
-}
-
-LocalizedText readDisplayName(Server& server, const NodeId& id) {
-    LocalizedText text;
-    const auto status = UA_Server_readDisplayName(server.handle(), id, text.handle());
-    detail::throwOnBadStatus(status);
-    return text;
-}
-
-LocalizedText readDescription(Server& server, const NodeId& id) {
-    LocalizedText text;
-    const auto status = UA_Server_readDescription(server.handle(), id, text.handle());
-    detail::throwOnBadStatus(status);
-    return text;
-}
-
-uint32_t readWriteMask(Server& server, const NodeId& id) {
-    uint32_t writeMask = 0;
-    const auto status = UA_Server_readWriteMask(server.handle(), id, &writeMask);
-    detail::throwOnBadStatus(status);
-    return writeMask;
-}
-
-NodeId readDataType(Server& server, const NodeId& id) {
-    NodeId nodeId(0, 0);
-    const auto status = UA_Server_readDataType(server.handle(), id, nodeId.handle());
-    detail::throwOnBadStatus(status);
-    return nodeId;
-}
-
-ValueRank readValueRank(Server& server, const NodeId& id) {
-    int32_t valueRank = 0;
-    const auto status = UA_Server_readValueRank(server.handle(), id, &valueRank);
-    detail::throwOnBadStatus(status);
-    return static_cast<ValueRank>(valueRank);
-}
-
-std::vector<uint32_t> readArrayDimensions(Server& server, const NodeId& id) {
-    Variant variant;
-    const auto status = UA_Server_readArrayDimensions(server.handle(), id, variant.handle());
-    detail::throwOnBadStatus(status);
-    if (variant.isArray()) {
-        return variant.getArrayCopy<uint32_t>();
-    }
-    return {};
-}
-
-uint8_t readAccessLevel(Server& server, const NodeId& id) {
-    uint8_t mask = 0;
-    const auto status = UA_Server_readAccessLevel(server.handle(), id, &mask);
-    detail::throwOnBadStatus(status);
-    return mask;
-}
-
-void readDataValue(Server& server, const NodeId& id, DataValue& value) {
-    UA_ReadValueId rvi;
-    UA_ReadValueId_init(&rvi);
-    rvi.nodeId = *id.handle();
-    rvi.attributeId = UA_ATTRIBUTEID_VALUE;
-    value = DataValue(UA_Server_read(server.handle(), &rvi, UA_TIMESTAMPSTORETURN_BOTH));
-    if (value->hasStatus) {
-        detail::throwOnBadStatus(value->status);
-    }
-}
-
-void readValue(Server& server, const NodeId& id, Variant& value) {
-    const auto status = UA_Server_readValue(server.handle(), id, value.handle());
-    detail::throwOnBadStatus(status);
-}
-
-void writeDisplayName(Server& server, const NodeId& id, const LocalizedText& name) {
-    const auto status = UA_Server_writeDisplayName(server.handle(), id, name);
-    detail::throwOnBadStatus(status);
-}
-
-void writeDescription(Server& server, const NodeId& id, const LocalizedText& name) {
-    const auto status = UA_Server_writeDescription(server.handle(), id, name);
-    detail::throwOnBadStatus(status);
-}
-
-void writeWriteMask(Server& server, const NodeId& id, uint32_t mask) {
-    const auto status = UA_Server_writeWriteMask(server.handle(), id, mask);
-    detail::throwOnBadStatus(status);
-}
-
-void writeDataType(Server& server, const NodeId& id, Type type) {
-    const auto status = UA_Server_writeDataType(
-        server.handle(), id, detail::getUaDataType(type)->typeId
-    );
-    detail::throwOnBadStatus(status);
-}
-
-void writeDataType(Server& server, const NodeId& id, const NodeId& typeId) {
-    const auto status = UA_Server_writeDataType(server.handle(), id, typeId);
-    detail::throwOnBadStatus(status);
-}
-
-void writeValueRank(Server& server, const NodeId& id, ValueRank valueRank) {
-    const auto status = UA_Server_writeValueRank(
-        server.handle(), id, static_cast<int32_t>(valueRank)
-    );
-    detail::throwOnBadStatus(status);
-}
-
-void writeArrayDimensions(
-    Server& server, const NodeId& id, const std::vector<uint32_t>& dimensions
-=======
 DataValue readAttribute(
     Server& server, const NodeId& id, UA_AttributeId attributeId, UA_TimestampsToReturn timestamps
->>>>>>> d4fab7f0
 ) {
     UA_ReadValueId item{};
     item.nodeId = *id.handle();
