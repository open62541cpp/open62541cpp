<!-- Default: https://github.com/doxygen/doxygen/blob/master/templates/general/layout_default.xml -->

<doxygenlayout version="1.0">
  <!-- Navigation index tabs for HTML output -->
  <navindex>
    <tab type="mainpage" visible="yes" title="Main"/>
    <tab type="user" url="@ref overview" title="Overview"/>
    <tab type="examples" visible="yes" title="" intro=""/>

    <tab type="user" url="@ref opcua::Server" title="Server"/>
    <tab type="user" url="@ref opcua::Client" title="Client"/>
    <tab type="user" url="@ref opcua::Node" title="Node"/>
    <tab type="user" url="@ref TypeWrapper" title="Wrapper"/>
    <tab type="user" url="@ref Services" title="Services"/>
    <tab type="user" url="@ref NodeIds" title="NodeIds"/>

    <tab type="usergroup" title="Reference">
      <tab type="pages" visible="yes" title="" intro=""/>
<<<<<<< HEAD
      <tab type="modules" visible="yes" title="" intro=""/>
=======
      <!-- <tab type="modules" visible="yes" title="" intro=""/> -->
>>>>>>> b04afc0d
      <tab type="namespaces" visible="yes" title="">
        <tab type="namespacelist" visible="yes" title="" intro=""/>
        <tab type="namespacemembers" visible="yes" title="" intro=""/>
      </tab>
      <tab type="interfaces" visible="yes" title="">
        <tab type="interfacelist" visible="yes" title="" intro=""/>
        <tab type="interfaceindex" visible="$ALPHABETICAL_INDEX" title=""/>
        <tab type="interfacehierarchy" visible="yes" title="" intro=""/>
      </tab>
      <tab type="classes" visible="yes" title="">
        <tab type="classlist" visible="yes" title="" intro=""/>
        <tab type="classindex" visible="$ALPHABETICAL_INDEX" title=""/>
        <tab type="hierarchy" visible="yes" title="" intro=""/>
        <tab type="classmembers" visible="yes" title="" intro=""/>
      </tab>
      <tab type="structs" visible="yes" title="">
        <tab type="structlist" visible="yes" title="" intro=""/>
        <tab type="structindex" visible="$ALPHABETICAL_INDEX" title=""/>
      </tab>
      <tab type="exceptions" visible="yes" title="">
        <tab type="exceptionlist" visible="yes" title="" intro=""/>
        <tab type="exceptionindex" visible="$ALPHABETICAL_INDEX" title=""/>
        <tab type="exceptionhierarchy" visible="yes" title="" intro=""/>
      </tab>
      <tab type="files" visible="yes" title="">
        <tab type="filelist" visible="yes" title="" intro=""/>
        <tab type="globals" visible="yes" title="" intro=""/>
      </tab>
    </tab>

    <tab type="usergroup" title="Links">
      <tab type="user" url="open62541/index.html" title="open62541 API"/>
      <tab type="user" url="https://github.com/open62541pp/open62541pp" title="GitHub"/>
      <tab type="user" url="https://github.com/open62541pp/open62541pp/blob/master/CHANGELOG.md" title="Changelog"/>
    </tab>
  </navindex>

<<<<<<< HEAD
  <!-- Edit: move "detaileddescription" up -->
=======
  <!-- Edit: move "detaileddescription" before "memberdecl" -->
>>>>>>> b04afc0d

  <!-- Layout definition for a class page -->
  <class>
    <briefdescription visible="yes"/>
    <includes visible="$SHOW_INCLUDE_FILES"/>
    <inheritancegraph visible="$CLASS_GRAPH"/>
    <collaborationgraph visible="$COLLABORATION_GRAPH"/>
    <detaileddescription title=""/>
    <memberdecl>
      <nestedclasses visible="yes" title=""/>
      <publictypes title=""/>
      <services title=""/>
      <interfaces title=""/>
      <publicslots title=""/>
      <signals title=""/>
      <publicmethods title=""/>
      <publicstaticmethods title=""/>
      <publicattributes title=""/>
      <publicstaticattributes title=""/>
      <protectedtypes title=""/>
      <protectedslots title=""/>
      <protectedmethods title=""/>
      <protectedstaticmethods title=""/>
      <protectedattributes title=""/>
      <protectedstaticattributes title=""/>
      <packagetypes title=""/>
      <packagemethods title=""/>
      <packagestaticmethods title=""/>
      <packageattributes title=""/>
      <packagestaticattributes title=""/>
      <properties title=""/>
      <events title=""/>
      <privatetypes title=""/>
      <privateslots title=""/>
      <privatemethods title=""/>
      <privatestaticmethods title=""/>
      <privateattributes title=""/>
      <privatestaticattributes title=""/>
      <friends title=""/>
      <related title="" subtitle=""/>
      <membergroups visible="yes"/>
    </memberdecl>
    <memberdef>
      <inlineclasses title=""/>
      <typedefs title=""/>
      <enums title=""/>
      <services title=""/>
      <interfaces title=""/>
      <constructors title=""/>
      <functions title=""/>
      <related title=""/>
      <variables title=""/>
      <properties title=""/>
      <events title=""/>
    </memberdef>
    <allmemberslink visible="yes"/>
    <usedfiles visible="$SHOW_USED_FILES"/>
    <authorsection visible="yes"/>
  </class>

  <!-- Layout definition for a namespace page -->
  <namespace>
    <briefdescription visible="yes"/>
    <detaileddescription title=""/>
    <memberdecl>
      <nestednamespaces visible="yes" title=""/>
      <constantgroups visible="yes" title=""/>
      <interfaces visible="yes" title=""/>
      <classes visible="yes" title=""/>
      <structs visible="yes" title=""/>
      <exceptions visible="yes" title=""/>
      <typedefs title=""/>
      <sequences title=""/>
      <dictionaries title=""/>
      <enums title=""/>
      <functions title=""/>
      <variables title=""/>
      <membergroups visible="yes"/>
    </memberdecl>
    <memberdef>
      <inlineclasses title=""/>
      <typedefs title=""/>
      <sequences title=""/>
      <dictionaries title=""/>
      <enums title=""/>
      <functions title=""/>
      <variables title=""/>
    </memberdef>
    <authorsection visible="yes"/>
  </namespace>

  <!-- Layout definition for a file page -->
  <file>
    <briefdescription visible="yes"/>
    <includes visible="$SHOW_INCLUDE_FILES"/>
    <includegraph visible="$INCLUDE_GRAPH"/>
    <includedbygraph visible="$INCLUDED_BY_GRAPH"/>
    <sourcelink visible="yes"/>
    <detaileddescription title=""/>
    <memberdecl>
      <interfaces visible="yes" title=""/>
      <classes visible="yes" title=""/>
      <structs visible="yes" title=""/>
      <exceptions visible="yes" title=""/>
      <namespaces visible="yes" title=""/>
      <constantgroups visible="yes" title=""/>
      <defines title=""/>
      <typedefs title=""/>
      <sequences title=""/>
      <dictionaries title=""/>
      <enums title=""/>
      <functions title=""/>
      <variables title=""/>
      <membergroups visible="yes"/>
    </memberdecl>
    <memberdef>
      <inlineclasses title=""/>
      <defines title=""/>
      <typedefs title=""/>
      <sequences title=""/>
      <dictionaries title=""/>
      <enums title=""/>
      <functions title=""/>
      <variables title=""/>
    </memberdef>
    <authorsection/>
  </file>

  <!-- Layout definition for a group page -->
  <group>
    <briefdescription visible="yes"/>
    <groupgraph visible="yes"/>
    <detaileddescription title=""/>
    <memberdecl>
      <nestedgroups visible="yes" title=""/>
<<<<<<< HEAD
      <modules visible="yes" title=""/>
      <dirs visible="yes" title=""/>
      <files visible="yes" title=""/>
      <namespaces visible="yes" title=""/>
      <concepts visible="yes" title=""/>
=======
      <!-- <modules visible="yes" title=""/> -->
      <dirs visible="yes" title=""/>
      <files visible="yes" title=""/>
      <namespaces visible="yes" title=""/>
      <!-- <concepts visible="yes" title=""/> -->
>>>>>>> b04afc0d
      <classes visible="yes" title=""/>
      <defines title=""/>
      <typedefs title=""/>
      <sequences title=""/>
      <dictionaries title=""/>
      <enums title=""/>
      <enumvalues title=""/>
      <functions title=""/>
      <variables title=""/>
      <signals title=""/>
      <publicslots title=""/>
      <protectedslots title=""/>
      <privateslots title=""/>
      <events title=""/>
      <properties title=""/>
      <friends title=""/>
      <membergroups visible="yes"/>
    </memberdecl>
    <memberdef>
      <pagedocs/>
      <inlineclasses title=""/>
      <defines title=""/>
      <typedefs title=""/>
      <sequences title=""/>
      <dictionaries title=""/>
      <enums title=""/>
      <enumvalues title=""/>
      <functions title=""/>
      <variables title=""/>
      <signals title=""/>
      <publicslots title=""/>
      <protectedslots title=""/>
      <privateslots title=""/>
      <events title=""/>
      <properties title=""/>
      <friends title=""/>
    </memberdef>
    <authorsection visible="yes"/>
  </group>

  <!-- Layout definition for a directory page -->
  <directory>
    <briefdescription visible="yes"/>
    <directorygraph visible="yes"/>
    <detaileddescription title=""/>
    <memberdecl>
      <dirs visible="yes"/>
      <files visible="yes"/>
    </memberdecl>
  </directory>
</doxygenlayout><|MERGE_RESOLUTION|>--- conflicted
+++ resolved
@@ -16,11 +16,7 @@
 
     <tab type="usergroup" title="Reference">
       <tab type="pages" visible="yes" title="" intro=""/>
-<<<<<<< HEAD
-      <tab type="modules" visible="yes" title="" intro=""/>
-=======
       <!-- <tab type="modules" visible="yes" title="" intro=""/> -->
->>>>>>> b04afc0d
       <tab type="namespaces" visible="yes" title="">
         <tab type="namespacelist" visible="yes" title="" intro=""/>
         <tab type="namespacemembers" visible="yes" title="" intro=""/>
@@ -58,11 +54,7 @@
     </tab>
   </navindex>
 
-<<<<<<< HEAD
-  <!-- Edit: move "detaileddescription" up -->
-=======
   <!-- Edit: move "detaileddescription" before "memberdecl" -->
->>>>>>> b04afc0d
 
   <!-- Layout definition for a class page -->
   <class>
@@ -198,19 +190,11 @@
     <detaileddescription title=""/>
     <memberdecl>
       <nestedgroups visible="yes" title=""/>
-<<<<<<< HEAD
-      <modules visible="yes" title=""/>
-      <dirs visible="yes" title=""/>
-      <files visible="yes" title=""/>
-      <namespaces visible="yes" title=""/>
-      <concepts visible="yes" title=""/>
-=======
       <!-- <modules visible="yes" title=""/> -->
       <dirs visible="yes" title=""/>
       <files visible="yes" title=""/>
       <namespaces visible="yes" title=""/>
       <!-- <concepts visible="yes" title=""/> -->
->>>>>>> b04afc0d
       <classes visible="yes" title=""/>
       <defines title=""/>
       <typedefs title=""/>
