#pragma once

#include <cstdint>
#include <string_view>
#include <utility>  // move
#include <vector>

#include "open62541pp/Common.h"
#include "open62541pp/Config.h"
#include "open62541pp/Span.h"
#include "open62541pp/services/Attribute.h"
#include "open62541pp/services/Method.h"
#include "open62541pp/services/NodeManagement.h"
#include "open62541pp/types/Builtin.h"
#include "open62541pp/types/Composed.h"
#include "open62541pp/types/DataValue.h"
#include "open62541pp/types/NodeId.h"
#include "open62541pp/types/Variant.h"

namespace opcua {

/**
 * High-level node class to access node attribute, browse and populate address space.
 *
 * The Node API is just a more convenient way of using the free functions in the `services`
 * namespace.
 *
 * Node objects are useful as-is but they do not expose the entire OPC UA protocol. You can get
 * access to the associated NodeId instance with the getNodeId() method and apply the native
 * open62541 functions or the free functions in the `services` namespace.
 *
 * @see Services
 */
template <typename ServerOrClient>
class Node {
public:
    /// Create a Node object.
    /// @exception BadStatus (BadNodeIdUnknown) If `checkExists` enabled and `id` not found
    Node(ServerOrClient& connection, NodeId id, bool checkExists = true)
        : connection_(connection),
          nodeId_(std::move(id)) {
        if (checkExists) {
            services::readNodeId(connection_, nodeId_);
        }
    }

    /// Get the server/client instance.
    ServerOrClient& getConnection() noexcept {
        return connection_;
    }

    /// Get the server/client instance.
    const ServerOrClient& getConnection() const noexcept {
        return connection_;
    }

    /// Get the node id.
    const NodeId& getNodeId() const noexcept {
        return nodeId_;
    }

    /// @copydoc services::addFolder
    Node addFolder(
        const NodeId& id,
        std::string_view browseName,
        const ObjectAttributes& attributes = {},
        const NodeId& referenceType = ReferenceTypeId::HasComponent
    ) {
        services::addFolder(connection_, nodeId_, id, browseName, attributes, referenceType);
        return {connection_, id, false};
    }

    /// @copydoc services::addObject
    Node addObject(
        const NodeId& id,
        std::string_view browseName,
        const ObjectAttributes& attributes = {},
        const NodeId& objectType = ObjectTypeId::BaseObjectType,
        const NodeId& referenceType = ReferenceTypeId::HasComponent
    ) {
        services::addObject(
            connection_, nodeId_, id, browseName, attributes, objectType, referenceType
        );
        return {connection_, id, false};
    }

    /// @copydoc services::addVariable
    Node addVariable(
        const NodeId& id,
        std::string_view browseName,
        const VariableAttributes& attributes = {},
        const NodeId& variableType = VariableTypeId::BaseDataVariableType,
        const NodeId& referenceType = ReferenceTypeId::HasComponent
    ) {
        services::addVariable(
            connection_, nodeId_, id, browseName, attributes, variableType, referenceType
        );
        return {connection_, id, false};
    }

    /// @copydoc services::addProperty
    Node addProperty(
        const NodeId& id, std::string_view browseName, const VariableAttributes& attributes = {}
    ) {
        services::addProperty(connection_, nodeId_, id, browseName, attributes);
        return {connection_, id, false};
    }

#ifdef UA_ENABLE_METHODCALLS
    /// @copydoc services::addMethod
    Node addMethod(
        const NodeId& id,
        std::string_view browseName,
        services::MethodCallback callback,
        Span<const Argument> inputArguments,
        Span<const Argument> outputArguments,
        const MethodAttributes& attributes = {},
        const NodeId& referenceType = ReferenceTypeId::HasComponent
    ) {
        services::addMethod(
            connection_,
            nodeId_,
            id,
            browseName,
            std::move(callback),
            inputArguments,
            outputArguments,
            attributes,
            referenceType
        );
        return {connection_, id, false};
    }
#endif

    /// @copydoc services::addObjectType
    Node addObjectType(
        const NodeId& id,
        std::string_view browseName,
        const ObjectTypeAttributes& attributes = {},
        const NodeId& referenceType = ReferenceTypeId::HasSubtype
    ) {
        services::addObjectType(connection_, nodeId_, id, browseName, attributes, referenceType);
        return {connection_, id, false};
    }

    /// @copydoc services::addVariableType
    Node addVariableType(
        const NodeId& id,
        std::string_view browseName,
        const VariableTypeAttributes& attributes = {},
        const NodeId& variableType = VariableTypeId::BaseDataVariableType,
        const NodeId& referenceType = ReferenceTypeId::HasSubtype
    ) {
        services::addVariableType(
            connection_, nodeId_, id, browseName, attributes, variableType, referenceType
        );
        return {connection_, id, false};
    }

    /// @copydoc services::addReferenceType
    Node addReferenceType(
        const NodeId& id,
        std::string_view browseName,
        const ReferenceTypeAttributes& attributes = {},
        const NodeId& referenceType = ReferenceTypeId::HasSubtype
    ) {
        services::addReferenceType(connection_, nodeId_, id, browseName, attributes, referenceType);
        return {connection_, id, false};
    }

    /// @copydoc services::addDataType
    Node addDataType(
        const NodeId& id,
        std::string_view browseName,
        const DataTypeAttributes& attributes = {},
        const NodeId& referenceType = ReferenceTypeId::HasSubtype
    ) {
        services::addDataType(connection_, nodeId_, id, browseName, attributes, referenceType);
        return {connection_, id, false};
    }

    /// @copydoc services::addView
    Node addView(
        const NodeId& id,
        std::string_view browseName,
        const ViewAttributes& attributes = {},
        const NodeId& referenceType = ReferenceTypeId::Organizes
    ) {
        services::addView(connection_, nodeId_, id, browseName, attributes, referenceType);
        return {connection_, id, false};
    }

    /// @copydoc services::addReference
    /// @return Current node instance to chain multiple methods (fluent interface)
    Node& addReference(const NodeId& targetId, const NodeId& referenceType, bool forward = true) {
        services::addReference(connection_, nodeId_, targetId, referenceType, forward);
        return *this;
    }

    /// @copydoc services::addModellingRule
    /// @return Current node instance to chain multiple methods (fluent interface)
    Node& addModellingRule(ModellingRule rule) {
        services::addModellingRule(connection_, nodeId_, rule);
        return *this;
    }

    /// @copydoc services::deleteNode
    void deleteNode(bool deleteReferences = true) {
        services::deleteNode(connection_, nodeId_, deleteReferences);
    }

    /// Browse references.
    std::vector<ReferenceDescription> browseReferences(
        BrowseDirection browseDirection = BrowseDirection::Both,
        const NodeId& referenceType = ReferenceTypeId::References,
        bool includeSubtypes = true,
        uint32_t nodeClassMask = UA_NODECLASS_UNSPECIFIED
    );

    /// Browse referenced nodes (only local nodes).
    std::vector<Node> browseReferencedNodes(
        BrowseDirection browseDirection = BrowseDirection::Both,
        const NodeId& referenceType = ReferenceTypeId::References,
        bool includeSubtypes = true,
        uint32_t nodeClassMask = UA_NODECLASS_UNSPECIFIED
    );

    /// Browse child nodes (only local nodes).
    std::vector<Node> browseChildren(
        const NodeId& referenceType = ReferenceTypeId::HierarchicalReferences,
        uint32_t nodeClassMask = UA_NODECLASS_UNSPECIFIED
    ) {
        return browseReferencedNodes(BrowseDirection::Forward, referenceType, true, nodeClassMask);
    }

    /// Browse child node specified by its relative path from this node (only local nodes).
    /// The relative path is specified using browse names.
    /// @exception BadStatus (BadNoMatch) If path not found
    Node browseChild(Span<const QualifiedName> path);

    /// Browse parent node.
    /// A Node may have several parents, the first found is returned.
    /// @exception BadStatus (BadNotFound) If no parent node found
    Node browseParent();

#ifdef UA_ENABLE_METHODCALLS
    /// Call a server method and return results.
    /// @param methodId NodeId of the method (`HasComponent` reference to current node required)
    /// @param inputArguments Input argument values
    std::vector<Variant> callMethod(const NodeId& methodId, Span<const Variant> inputArguments) {
        return services::call(connection_, nodeId_, methodId, inputArguments);
    }
#endif

    /// @copydoc services::readNodeClass
    NodeClass readNodeClass() {
        return services::readNodeClass(connection_, nodeId_);
    }

    /// @copydoc services::readBrowseName
    QualifiedName readBrowseName() {
        return services::readBrowseName(connection_, nodeId_);
    }

    /// @copydoc services::readDisplayName
    LocalizedText readDisplayName() {
        return services::readDisplayName(connection_, nodeId_);
    }

    /// @copydoc services::readDescription
    LocalizedText readDescription() {
        return services::readDescription(connection_, nodeId_);
    }

    /// @copydoc services::readWriteMask
    uint32_t readWriteMask() {
        return services::readWriteMask(connection_, nodeId_);
    }

    /// @copydoc services::readUserWriteMask
    uint32_t readUserWriteMask() {
        return services::readUserWriteMask(connection_, nodeId_);
    }

    /// @copydoc services::readIsAbstract
    bool readIsAbstract() {
        return services::readIsAbstract(connection_, nodeId_);
    }

    /// @copydoc services::readSymmetric
    bool readSymmetric() {
        return services::readSymmetric(connection_, nodeId_);
    }

    /// @copydoc services::readInverseName
    LocalizedText readInverseName() {
        return services::readInverseName(connection_, nodeId_);
    }

    /// @copydoc services::readDataValue
    DataValue readDataValue() {
        return services::readDataValue(connection_, nodeId_);
    }

    /// @copydoc services::readDataValue
    [[deprecated("No performance benefit to pass DataValue by reference, return by value instead"
    )]] void
    readDataValue(DataValue& value) {
        value = services::readDataValue(connection_, nodeId_);
    }

    /// @copydoc services::readValue
    Variant readValue() {
        return services::readValue(connection_, nodeId_);
    }

    /// @copydoc services::readValue
    [[deprecated("No performance benefit to pass Variant by reference, return by value instead"
    )]] void
    readValue(Variant& value) {
        value = services::readValue(connection_, nodeId_);
    }

    /// Read scalar value from variable node.
    template <typename T>
    T readValueScalar() {
        return readValue().template getScalarCopy<T>();
    }

    /// @copydoc readValueScalar
    template <typename T>
    [[deprecated("Use Node::readValueScalar instead")]] T readScalar() {
        return readValueScalar<T>();
    }

    /// Read array value from variable node.
    template <typename T>
    std::vector<T> readValueArray() {
        return readValue().template getArrayCopy<T>();
    }

    /// @copydoc readValueArray
    template <typename T>
    [[deprecated("Use Node::readValueArray instead")]] std::vector<T> readArray() {
        return readValueArray<T>();
    }

    /// @copydoc services::readDataType
    NodeId readDataType() {
        return services::readDataType(connection_, nodeId_);
    }

    /// @copydoc services::readValueRank
    ValueRank readValueRank() {
        return services::readValueRank(connection_, nodeId_);
    }

    /// @copydoc services::readArrayDimensions
    std::vector<uint32_t> readArrayDimensions() {
        return services::readArrayDimensions(connection_, nodeId_);
    }

    /// @copydoc services::readAccessLevel
    uint8_t readAccessLevel() {
        return services::readAccessLevel(connection_, nodeId_);
    }

    /// @copydoc services::readUserAccessLevel
    uint8_t readUserAccessLevel() {
        return services::readUserAccessLevel(connection_, nodeId_);
    }

    /// @copydoc services::readMinimumSamplingInterval
    double readMinimumSamplingInterval() {
        return services::readMinimumSamplingInterval(connection_, nodeId_);
    }

    /// @copydoc services::writeDisplayName
    /// @return Current node instance to chain multiple methods (fluent interface)
    Node& writeDisplayName(const LocalizedText& name) {
        services::writeDisplayName(connection_, nodeId_, name);
        return *this;
    }

    /// @copydoc services::writeDescription
    /// @return Current node instance to chain multiple methods (fluent interface)
    Node& writeDescription(const LocalizedText& desc) {
        services::writeDescription(connection_, nodeId_, desc);
        return *this;
    }

    /// @copydoc services::writeWriteMask
    /// @return Current node instance to chain multiple methods (fluent interface)
    Node& writeWriteMask(uint32_t mask) {
        services::writeWriteMask(connection_, nodeId_, mask);
        return *this;
    }

    /// @copydoc services::writeWriteMask
    /// @return Current node instance to chain multiple methods (fluent interface)
    Node& writeUserWriteMask(uint32_t mask) {
        services::writeUserWriteMask(connection_, nodeId_, mask);
        return *this;
    }

    /// @copydoc services::writeIsAbstract
    /// @return Current node instance to chain multiple methods (fluent interface)
    Node& writeIsAbstract(bool isAbstract) {
        services::writeIsAbstract(connection_, nodeId_, isAbstract);
        return *this;
    }

    /// @copydoc services::writeSymmetric
    /// @return Current node instance to chain multiple methods (fluent interface)
    Node& writeSymmetric(bool symmetric) {
        services::writeSymmetric(connection_, nodeId_, symmetric);
        return *this;
    }

    /// @copydoc services::writeInverseName
    /// @return Current node instance to chain multiple methods (fluent interface)
    Node& writeInverseName(const LocalizedText& name) {
        services::writeInverseName(connection_, nodeId_, name);
        return *this;
    }

    /// @copydoc services::writeDataValue
    /// @return Current node instance to chain multiple methods (fluent interface)
    Node& writeDataValue(const DataValue& value) {
        services::writeDataValue(connection_, nodeId_, value);
        return *this;
    }

    /// @copydoc services::writeValue
    /// @return Current node instance to chain multiple methods (fluent interface)
    Node& writeValue(const Variant& value) {
        services::writeValue(connection_, nodeId_, value);
        return *this;
    }

    /// Write scalar to variable node.
    /// @return Current node instance to chain multiple methods (fluent interface)
    template <typename T>
    Node& writeValueScalar(const T& value) {
        // NOLINTNEXTLINE, variant isn't modified, try to avoid copy
        const auto variant = Variant::fromScalar<T>(const_cast<T&>(value));
        writeValue(variant);
        return *this;
    }

    /// @copydoc writeValueScalar
    template <typename T>
    [[deprecated("Use Node::writeValueScalar instead")]] Node& writeScalar(const T& value) {
        return writeValueScalar<T>(value);
    }

    /// Write array value (raw) to variable node.
    /// @return Current node instance to chain multiple methods (fluent interface)
    template <typename T>
<<<<<<< HEAD
    Node& writeArray(Span<T> array) {
        const auto variant = Variant::fromArray(array);
=======
    Node& writeValueArray(const T* array, size_t size) {
        // NOLINTNEXTLINE, variant isn't modified, try to avoid copy
        const auto variant = Variant::fromArray<T>(const_cast<T*>(array), size);
>>>>>>> 9ede393f
        writeValue(variant);
        return *this;
    }

<<<<<<< HEAD
    /// @overload
    template <typename ArrayLike>
    Node& writeArray(ArrayLike&& array) {
        return writeArray(Span{std::forward<ArrayLike>(array)});
=======
    /// Write array value (std::vector) to variable node.
    /// @return Current node instance to chain multiple methods (fluent interface)
    template <typename T>
    Node& writeValueArray(const std::vector<T>& array) {
        return writeValueArray<T>(array.data(), array.size());
>>>>>>> 9ede393f
    }

    /// Write range of elements as array value to variable node.
    /// @return Current node instance to chain multiple methods (fluent interface)
    template <typename InputIt>
<<<<<<< HEAD
    Node& writeArray(InputIt first, InputIt last) {
        const auto variant = Variant::fromArray(first, last);
=======
    Node& writeValueArray(InputIt first, InputIt last) {
        const auto variant = Variant::fromArray<InputIt>(first, last);
>>>>>>> 9ede393f
        writeValue(variant);
        return *this;
    }

    /// @copydoc  writeValueArray
    template <typename... Args>
    [[deprecated("Use Node::writeValueArray instead")]] Node& writeArray(Args&&... args) {
        return writeValueArray(std::forward<Args>(args)...);
    }

    /// @copydoc services::writeDataType
    /// @return Current node instance to chain multiple methods (fluent interface)
    Node& writeDataType(const NodeId& typeId) {
        services::writeDataType(connection_, nodeId_, typeId);
        return *this;
    }

    /// @overload
    /// Deduce the `typeId` from the template type.
    /// @return Current node instance to chain multiple methods (fluent interface)
    template <typename T>
    Node& writeDataType() {
        return writeDataType(asWrapper<NodeId>(detail::guessDataType<T>().typeId));
    }

    /// @copydoc services::writeValueRank
    /// @return Current node instance to chain multiple methods (fluent interface)
    Node& writeValueRank(ValueRank valueRank) {
        services::writeValueRank(connection_, nodeId_, valueRank);
        return *this;
    }

    /// @copydoc services::writeArrayDimensions
    /// @return Current node instance to chain multiple methods (fluent interface)
    Node& writeArrayDimensions(Span<const uint32_t> dimensions) {
        services::writeArrayDimensions(connection_, nodeId_, dimensions);
        return *this;
    }

    /// @copydoc services::writeAccessLevel
    /// @return Current node instance to chain multiple methods (fluent interface)
    Node& writeAccessLevel(uint8_t mask) {
        services::writeAccessLevel(connection_, nodeId_, mask);
        return *this;
    }

    /// @copydoc services::writeUserAccessLevel
    /// @return Current node instance to chain multiple methods (fluent interface)
    Node& writeUserAccessLevel(uint8_t mask) {
        services::writeUserAccessLevel(connection_, nodeId_, mask);
        return *this;
    }

    /// @copydoc services::writeMinimumSamplingInterval
    /// @return Current node instance to chain multiple methods (fluent interface)
    Node& writeMinimumSamplingInterval(double milliseconds) {
        services::writeMinimumSamplingInterval(connection_, nodeId_, milliseconds);
        return *this;
    }

private:
    ServerOrClient& connection_;
    NodeId nodeId_;
};

/* ---------------------------------------------------------------------------------------------- */

template <typename ServerOrClient>
bool operator==(const Node<ServerOrClient>& lhs, const Node<ServerOrClient>& rhs) noexcept {
    return (lhs.getConnection() == rhs.getConnection()) && (lhs.getNodeId() == rhs.getNodeId());
}

template <typename ServerOrClient>
bool operator!=(const Node<ServerOrClient>& lhs, const Node<ServerOrClient>& rhs) noexcept {
    return !(lhs == rhs);
}

}  // namespace opcua<|MERGE_RESOLUTION|>--- conflicted
+++ resolved
@@ -454,46 +454,25 @@
         return writeValueScalar<T>(value);
     }
 
-    /// Write array value (raw) to variable node.
-    /// @return Current node instance to chain multiple methods (fluent interface)
-    template <typename T>
-<<<<<<< HEAD
-    Node& writeArray(Span<T> array) {
-        const auto variant = Variant::fromArray(array);
-=======
-    Node& writeValueArray(const T* array, size_t size) {
-        // NOLINTNEXTLINE, variant isn't modified, try to avoid copy
-        const auto variant = Variant::fromArray<T>(const_cast<T*>(array), size);
->>>>>>> 9ede393f
-        writeValue(variant);
-        return *this;
-    }
-
-<<<<<<< HEAD
+    /// Write array value to variable node.
+    /// @return Current node instance to chain multiple methods (fluent interface)
+    template <typename T>
+    Node& writeValueArray(Span<T> array) {
+        writeValue(Variant::fromArray(array));
+        return *this;
+    }
+
     /// @overload
     template <typename ArrayLike>
-    Node& writeArray(ArrayLike&& array) {
-        return writeArray(Span{std::forward<ArrayLike>(array)});
-=======
-    /// Write array value (std::vector) to variable node.
-    /// @return Current node instance to chain multiple methods (fluent interface)
-    template <typename T>
-    Node& writeValueArray(const std::vector<T>& array) {
-        return writeValueArray<T>(array.data(), array.size());
->>>>>>> 9ede393f
+    Node& writeValueArray(ArrayLike&& array) {
+        return writeValueArray(Span{std::forward<ArrayLike>(array)});
     }
 
     /// Write range of elements as array value to variable node.
     /// @return Current node instance to chain multiple methods (fluent interface)
     template <typename InputIt>
-<<<<<<< HEAD
-    Node& writeArray(InputIt first, InputIt last) {
-        const auto variant = Variant::fromArray(first, last);
-=======
     Node& writeValueArray(InputIt first, InputIt last) {
-        const auto variant = Variant::fromArray<InputIt>(first, last);
->>>>>>> 9ede393f
-        writeValue(variant);
+        writeValue(Variant::fromArray(first, last));
         return *this;
     }
 
