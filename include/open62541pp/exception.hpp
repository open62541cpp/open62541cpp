--- conflicted
+++ resolved
@@ -49,14 +49,6 @@
     using TypeError::TypeError;
 };
 
-<<<<<<< HEAD
-class CreateCertificateError : public std::runtime_error {
-public:
-    using runtime_error::runtime_error;
-};
-
-=======
->>>>>>> 59af660f
 namespace detail {
 
 [[nodiscard]] constexpr bool isGood(UA_StatusCode code) noexcept {
