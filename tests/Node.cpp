--- conflicted
+++ resolved
@@ -166,13 +166,8 @@
                 CHECK_NOTHROW(varNode.writeDataType(Type::Float));
 
                 // write with wrong data type
-<<<<<<< HEAD
-                CHECK_THROWS(varNode.writeScalar(bool{}));
-                CHECK_THROWS(varNode.writeScalar(int{}));
-=======
-                CHECK_THROWS(varNode.template writeValueScalar<bool>({}));
-                CHECK_THROWS(varNode.template writeValueScalar<int>({}));
->>>>>>> 9ede393f
+                CHECK_THROWS(varNode.writeValueScalar(bool{}));
+                CHECK_THROWS(varNode.writeValueScalar(int{}));
 
                 // write with correct data type
                 float value = 11.11f;
@@ -192,13 +187,8 @@
                 CHECK_NOTHROW(varNode.writeDataType(Type::Double));
 
                 // write with wrong data type
-<<<<<<< HEAD
-                CHECK_THROWS(varNode.writeArray(std::vector<int>{}));
-                CHECK_THROWS(varNode.writeArray(std::vector<float>{}));
-=======
-                CHECK_THROWS(varNode.template writeValueArray<int>({}));
-                CHECK_THROWS(varNode.template writeValueArray<float>({}));
->>>>>>> 9ede393f
+                CHECK_THROWS(varNode.writeValueArray(std::vector<int>{}));
+                CHECK_THROWS(varNode.writeValueArray(std::vector<float>{}));
 
                 // write with correct data type
                 std::vector<double> array{11.11, 22.22, 33.33};
@@ -209,13 +199,8 @@
                 }
 
                 SUBCASE("Write as raw array") {
-<<<<<<< HEAD
-                    CHECK_NOTHROW(varNode.writeArray(Span{array.data(), array.size()}));
-                    CHECK(varNode.template readArray<double>() == array);
-=======
-                    CHECK_NOTHROW(varNode.writeValueArray(array.data(), array.size()));
+                    CHECK_NOTHROW(varNode.writeValueArray(Span{array.data(), array.size()}));
                     CHECK(varNode.template readValueArray<double>() == array);
->>>>>>> 9ede393f
                 }
 
                 SUBCASE("Write as iterator pair") {
