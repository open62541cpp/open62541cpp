#include <doctest/doctest.h>

#include <algorithm>  // any_of

#include "open62541pp/Client.h"
#include "open62541pp/Config.h"
#include "open62541pp/Node.h"
#include "open62541pp/Server.h"

#include "helper/Runner.h"

using namespace opcua;

TEST_CASE("Node") {
    Server server;
    ServerRunner serverRunner(server);
    Client client;
    client.connect("opc.tcp://localhost:4840");

    // create variable node
    const NodeId varId{1, 1};
    services::addVariable(server, {0, UA_NS0ID_OBJECTSFOLDER}, varId, "variable");
    services::writeAccessLevel(server, varId, 0xFF);
    services::writeWriteMask(server, varId, 0xFFFFFFFF);  // set all bits to 1 -> allow all

    const auto testNode = [&](auto& serverOrClient) {
        auto rootNode = serverOrClient.getRootNode();
        auto objNode = serverOrClient.getObjectsNode();
        auto varNode = serverOrClient.getNode(varId);
        auto refNode = serverOrClient.getNode(ReferenceTypeId::References);

        SUBCASE("Constructor") {
            CHECK_NOTHROW(Node(serverOrClient, NodeId(0, UA_NS0ID_BOOLEAN), false));
            CHECK_NOTHROW(Node(serverOrClient, NodeId(0, UA_NS0ID_BOOLEAN), true));
            CHECK_NOTHROW(Node(serverOrClient, NodeId(0, "DoesNotExist"), false));
            CHECK_THROWS(Node(serverOrClient, NodeId(0, "DoesNotExist"), true));
        }

        SUBCASE("getConnection") {
            CHECK(rootNode.getConnection() == serverOrClient);
        }

        SUBCASE("Node class of default nodes") {
            CHECK(serverOrClient.getRootNode().readNodeClass() == NodeClass::Object);
            CHECK(serverOrClient.getObjectsNode().readNodeClass() == NodeClass::Object);
            CHECK(serverOrClient.getTypesNode().readNodeClass() == NodeClass::Object);
            CHECK(serverOrClient.getViewsNode().readNodeClass() == NodeClass::Object);
        }

        SUBCASE("Add non-type nodes") {
            CHECK(objNode.addObject({1, 1000}, "object").readNodeClass() == NodeClass::Object);
            CHECK(objNode.addFolder({1, 1001}, "folder").readNodeClass() == NodeClass::Object);
            CHECK(
                objNode.addVariable({1, 1002}, "variable").readNodeClass() == NodeClass::Variable
            );
            CHECK(
                objNode.addProperty({1, 1003}, "property").readNodeClass() == NodeClass::Variable
            );
#ifdef UA_ENABLE_METHODCALLS
            CHECK(
                objNode.addMethod({1, 1004}, "method", {}, {}, {}).readNodeClass() ==
                NodeClass::Method
            );
#endif
        }

        SUBCASE("Add type nodes") {
            CHECK(
                serverOrClient.getNode(ObjectTypeId::BaseObjectType)
                    .addObjectType({1, 1000}, "objecttype")
                    .readNodeClass() == NodeClass::ObjectType
            );
            CHECK(
                serverOrClient.getNode(VariableTypeId::BaseVariableType)
                    .addVariableType({1, 1001}, "variabletype")
                    .readNodeClass() == NodeClass::VariableType
            );
        }

        SUBCASE("Delete node") {
            auto node = objNode.addObject({1, 1000}, "object");
            CHECK_NOTHROW(node.deleteNode());
        }

        SUBCASE("Browse references") {
            const auto refs = rootNode.browseReferences();
            CHECK(refs.size() > 0);
            CHECK(std::any_of(refs.begin(), refs.end(), [&](auto& ref) {
                return ref.getBrowseName() == QualifiedName(0, "Objects");
            }));
        }

        SUBCASE("Browse referenced nodes") {
            const auto nodes = objNode.browseReferencedNodes();
            CHECK(nodes.size() > 0);
            CHECK(std::any_of(nodes.begin(), nodes.end(), [&](auto& node) {
                return node == rootNode;
            }));
        }

        SUBCASE("Browse children") {
            CHECK(rootNode.browseChildren(ReferenceTypeId::HasChild).empty());

            const auto nodes = rootNode.browseChildren(ReferenceTypeId::HierarchicalReferences);
            CHECK(nodes.size() > 0);
            CHECK(std::any_of(nodes.begin(), nodes.end(), [&](auto& node) {
                return node == objNode;
            }));
        }

        SUBCASE("Browse child") {
            CHECK_THROWS_WITH(rootNode.browseChild({{0, "Invalid"}}), "BadNoMatch");
            CHECK_EQ(
                rootNode.browseChild({{0, "Objects"}}).getNodeId(),
                NodeId(0, UA_NS0ID_OBJECTSFOLDER)
            );
            CHECK_EQ(
                rootNode.browseChild({{0, "Objects"}, {0, "Server"}}).getNodeId(),
                NodeId(0, UA_NS0ID_SERVER)
            );
        }

        SUBCASE("Browse parent") {
            CHECK_THROWS_WITH(rootNode.browseParent(), "BadNotFound");
            CHECK_EQ(objNode.browseParent(), rootNode);
        }

        SUBCASE("Read/write variable attributes") {
            CHECK_EQ(
                varNode.writeDisplayName({"en-US", "name"}).readDisplayName(),
                LocalizedText({"en-US", "name"})
            );
            CHECK_EQ(
                varNode.writeDescription({"en-US", "desc"}).readDescription(),
                LocalizedText({"en-US", "desc"})
            );
            CHECK_EQ(varNode.writeWriteMask(0xFFFFFFFF).readWriteMask(), 0xFFFFFFFF);
            CHECK_EQ(
                varNode.writeDataType(DataTypeId::Boolean).readDataType(),
                NodeId(DataTypeId::Boolean)
            );
            CHECK_EQ(
                varNode.template writeDataType<double>().readDataType(), NodeId(DataTypeId::Double)
            );
            CHECK_EQ(
                varNode.writeValueRank(ValueRank::TwoDimensions).readValueRank(),
                ValueRank::TwoDimensions
            );
            CHECK_EQ(
                varNode.writeArrayDimensions({2, 3}).readArrayDimensions(),
                std::vector<uint32_t>{2, 3}
            );
            CHECK_EQ(varNode.writeAccessLevel(0xFF).readAccessLevel(), 0xFF);
            CHECK_EQ(
                varNode.writeMinimumSamplingInterval(11.11).readMinimumSamplingInterval(), 11.11
            );
        }

        SUBCASE("Read/write value") {
            SUBCASE("Try read/write node classes other than Variable") {
                CHECK_THROWS(rootNode.template readScalar<int>());
                CHECK_THROWS(rootNode.template writeScalar<int>({}));
            }

            SUBCASE("Scalar") {
                CHECK_NOTHROW(varNode.writeDataType(Type::Float));

                // write with wrong data type
                CHECK_THROWS(varNode.template writeScalar<bool>({}));
                CHECK_THROWS(varNode.template writeScalar<int>({}));

                // write with correct data type
                float value = 11.11f;
                CHECK_NOTHROW(varNode.writeScalar(value));
                CHECK(varNode.template readScalar<float>() == value);
            }

            SUBCASE("String") {
                CHECK_NOTHROW(varNode.writeDataType(Type::String));

                String str("test");
                CHECK_NOTHROW(varNode.writeScalar(str));
                CHECK(varNode.template readScalar<std::string>() == "test");
            }

<<<<<<< HEAD
            // write with wrong data type
            CHECK_THROWS(varNode.writeArray(std::vector<int>{}));
            CHECK_THROWS(varNode.writeArray(std::vector<float>{}));
=======
            SUBCASE("Array") {
                CHECK_NOTHROW(varNode.writeDataType(Type::Double));
>>>>>>> 3cddd3c8

                // write with wrong data type
                CHECK_THROWS(varNode.template writeArray<int>({}));
                CHECK_THROWS(varNode.template writeArray<float>({}));

                // write with correct data type
                std::vector<double> array{11.11, 22.22, 33.33};

<<<<<<< HEAD
            SUBCASE("Write as raw array") {
                CHECK_NOTHROW(varNode.writeArray(Span{array.data(), array.size()}));
                CHECK(varNode.template readArray<double>() == array);
            }
=======
                SUBCASE("Write as std::vector") {
                    CHECK_NOTHROW(varNode.writeArray(array));
                    CHECK(varNode.template readArray<double>() == array);
                }

                SUBCASE("Write as raw array") {
                    CHECK_NOTHROW(varNode.writeArray(array.data(), array.size()));
                    CHECK(varNode.template readArray<double>() == array);
                }
>>>>>>> 3cddd3c8

                SUBCASE("Write as iterator pair") {
                    CHECK_NOTHROW(varNode.writeArray(array.begin(), array.end()));
                    CHECK(varNode.template readArray<double>() == array);
                }
            }
        }

        SUBCASE("Equality") {
            CHECK(rootNode == rootNode);
            CHECK(rootNode != objNode);
        }
    };

    // clang-format off
    SUBCASE("Server") { testNode(server); };
    SUBCASE("Client") { testNode(client); };
    // clang-format on
}<|MERGE_RESOLUTION|>--- conflicted
+++ resolved
@@ -166,8 +166,8 @@
                 CHECK_NOTHROW(varNode.writeDataType(Type::Float));
 
                 // write with wrong data type
-                CHECK_THROWS(varNode.template writeScalar<bool>({}));
-                CHECK_THROWS(varNode.template writeScalar<int>({}));
+                CHECK_THROWS(varNode.writeScalar(bool{}));
+                CHECK_THROWS(varNode.writeScalar(int{}));
 
                 // write with correct data type
                 float value = 11.11f;
@@ -183,38 +183,25 @@
                 CHECK(varNode.template readScalar<std::string>() == "test");
             }
 
-<<<<<<< HEAD
-            // write with wrong data type
-            CHECK_THROWS(varNode.writeArray(std::vector<int>{}));
-            CHECK_THROWS(varNode.writeArray(std::vector<float>{}));
-=======
             SUBCASE("Array") {
                 CHECK_NOTHROW(varNode.writeDataType(Type::Double));
->>>>>>> 3cddd3c8
 
                 // write with wrong data type
-                CHECK_THROWS(varNode.template writeArray<int>({}));
-                CHECK_THROWS(varNode.template writeArray<float>({}));
+                CHECK_THROWS(varNode.writeArray(std::vector<int>{}));
+                CHECK_THROWS(varNode.writeArray(std::vector<float>{}));
 
                 // write with correct data type
                 std::vector<double> array{11.11, 22.22, 33.33};
 
-<<<<<<< HEAD
-            SUBCASE("Write as raw array") {
-                CHECK_NOTHROW(varNode.writeArray(Span{array.data(), array.size()}));
-                CHECK(varNode.template readArray<double>() == array);
-            }
-=======
                 SUBCASE("Write as std::vector") {
                     CHECK_NOTHROW(varNode.writeArray(array));
                     CHECK(varNode.template readArray<double>() == array);
                 }
 
                 SUBCASE("Write as raw array") {
-                    CHECK_NOTHROW(varNode.writeArray(array.data(), array.size()));
+                    CHECK_NOTHROW(varNode.writeArray(Span{array.data(), array.size()}));
                     CHECK(varNode.template readArray<double>() == array);
                 }
->>>>>>> 3cddd3c8
 
                 SUBCASE("Write as iterator pair") {
                     CHECK_NOTHROW(varNode.writeArray(array.begin(), array.end()));
