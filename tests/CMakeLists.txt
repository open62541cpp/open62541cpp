add_subdirectory(${PROJECT_SOURCE_DIR}/3rdparty/doctest doctest EXCLUDE_FROM_ALL)  # don't install

add_executable(
    open62541pp_tests
    main.cpp
    AccessControl.cpp
    Client.cpp
    Crypto.cpp
    CustomAccessControl.cpp
    CustomDataTypes.cpp
    DataType.cpp
    ErrorHandling.cpp
    helper.cpp
    Logger.cpp
    Node.cpp
    Server.cpp
    Services.cpp
<<<<<<< HEAD
    Span.cpp
=======
    Session.cpp
>>>>>>> 3cddd3c8
    Subscription_MonitoredItem.cpp
    TypeConverter.cpp
    Types.cpp
    TypeWrapper.cpp
)
target_link_libraries(
    open62541pp_tests
    PRIVATE
        doctest::doctest
        open62541pp::open62541pp
        open62541pp_project_options
)
target_include_directories(open62541pp_tests PRIVATE ../src)
set_target_properties(
    open62541pp_tests
    PROPERTIES
        OUTPUT_NAME tests
        CXX_CLANG_TIDY ""  # disable clang-tidy
)
# fix LNK4096 error with MSVC
# https://learn.microsoft.com/en-us/cpp/error-messages/tool-errors/linker-tools-warning-lnk4098
if(MSVC)
    set_target_properties(
        open62541pp_tests
        PROPERTIES
            LINK_FLAGS "/NODEFAULTLIB:libcmt.lib /NODEFAULTLIB:libcmtd.lib"
    )
endif()
if(UAPP_ENABLE_PCH)
    target_precompile_headers(
        open62541pp_tests
        REUSE_FROM
            open62541pp
    )
endif()

# discover tests for ctest
include(${PROJECT_SOURCE_DIR}/3rdparty/doctest/scripts/cmake/doctest.cmake)
doctest_discover_tests(open62541pp_tests)

if(UAPP_BUILD_TESTS_AUTORUN)
    add_custom_command(
        TARGET open62541pp_tests POST_BUILD
        COMMAND ${CMAKE_CTEST_COMMAND} "--output-on-failure"
        COMMENT "Run ctest"
        WORKING_DIRECTORY ${CMAKE_CURRENT_BINARY_DIR}
    )
endif()<|MERGE_RESOLUTION|>--- conflicted
+++ resolved
@@ -15,11 +15,8 @@
     Node.cpp
     Server.cpp
     Services.cpp
-<<<<<<< HEAD
+    Session.cpp
     Span.cpp
-=======
-    Session.cpp
->>>>>>> 3cddd3c8
     Subscription_MonitoredItem.cpp
     TypeConverter.cpp
     Types.cpp
