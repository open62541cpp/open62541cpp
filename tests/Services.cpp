--- conflicted
+++ resolved
@@ -554,8 +554,8 @@
             objectsId,
             methodId,
             {
-                Variant::fromScalar<int32_t>(1),
-                Variant::fromScalar<int32_t>(2),
+                Variant::fromScalar(int32_t{1}),
+                Variant::fromScalar(int32_t{2}),
             }
         );
         CHECK(outputs.size() == 1);
@@ -573,65 +573,10 @@
                     Variant::fromScalar(int32_t{1}),
                     Variant::fromScalar(int32_t{2}),
                 }
-<<<<<<< HEAD
-            );
-            CHECK(outputs.size() == 1);
-            CHECK(outputs.at(0).getScalarCopy<int32_t>() == 3);
-        }
-
-        SUBCASE("Propagate exception") {
-            throwException = true;
-            CHECK_THROWS_WITH(
-                services::call(
-                    serverOrClient,
-                    objectsId,
-                    methodId,
-                    {
-                        Variant::fromScalar(int32_t{1}),
-                        Variant::fromScalar(int32_t{2}),
-                    }
-                ),
-                "BadUnexpectedError"
-            );
-        }
-
-        SUBCASE("Invalid input arguments") {
-            CHECK_THROWS_WITH(
-                services::call(
-                    serverOrClient,
-                    objectsId,
-                    methodId,
-                    {
-                        Variant::fromScalar(true),
-                        Variant::fromScalar(11.11f),
-                    }
-                ),
-                "BadInvalidArgument"
-            );
-            CHECK_THROWS_WITH(
-                services::call(serverOrClient, objectsId, methodId, {}), "BadArgumentsMissing"
-            );
-            CHECK_THROWS_WITH(
-                services::call(
-                    serverOrClient,
-                    objectsId,
-                    methodId,
-                    {
-                        Variant::fromScalar(int32_t{1}),
-                        Variant::fromScalar(int32_t{2}),
-                        Variant::fromScalar(int32_t{3}),
-                    }
-                ),
-                "BadTooManyArguments"
-            );
-        }
-    };
-=======
             ),
             "BadUnexpectedError"
         );
     }
->>>>>>> 727e5915
 
     SUBCASE("Invalid input arguments") {
         CHECK_THROWS_WITH(
@@ -640,8 +585,8 @@
                 objectsId,
                 methodId,
                 {
-                    Variant::fromScalar<bool>(true),
-                    Variant::fromScalar<float>(11.11f),
+                    Variant::fromScalar(true),
+                    Variant::fromScalar(11.11f),
                 }
             ),
             "BadInvalidArgument"
@@ -655,9 +600,9 @@
                 objectsId,
                 methodId,
                 {
-                    Variant::fromScalar<int32_t>(1),
-                    Variant::fromScalar<int32_t>(2),
-                    Variant::fromScalar<int32_t>(3),
+                    Variant::fromScalar(int32_t{1}),
+                    Variant::fromScalar(int32_t{2}),
+                    Variant::fromScalar(int32_t{3}),
                 }
             ),
             "BadTooManyArguments"
