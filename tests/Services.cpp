#include <chrono>
#include <exception>
#include <functional>  // invoke
#include <thread>
#include <utility>  // pair
#include <variant>
#include <vector>

#include <doctest/doctest.h>

#include "open62541pp/Config.h"
#include "open62541pp/Event.h"
#include "open62541pp/NodeIds.h"
#include "open62541pp/services/services.h"
#include "open62541pp/types/DateTime.h"
#include "open62541pp/types/ExtensionObject.h"

#include "helper/ServerClientSetup.h"
#include "helper/stringify.h"

using namespace opcua;
using namespace std::literals::chrono_literals;

template <typename F>
constexpr auto syncWrapper(Client& client, F&& asyncClientFunction) {
    return [&](auto&&... args) {
        auto future = std::invoke(
            std::forward<F>(asyncClientFunction),
            std::forward<decltype(args)>(args)...,
            UseFutureToken{}
        );
        client.runIterate();
        return future.get();
    };
};

TEST_CASE_TEMPLATE("NodeManagement service set", ServerOrClient, Server, Client) {
    ServerClientSetup setup;
    setup.client.connect(setup.endpointUrl);
    auto& server = setup.server;
    auto& serverOrClient = setup.getInstance<ServerOrClient>();

    const NodeId objectsId{0, UA_NS0ID_OBJECTSFOLDER};

    SUBCASE("Non-type nodes") {
        CHECK_EQ(
            services::addObject(serverOrClient, objectsId, {1, 1000}, "object"), NodeId(1, 1000)
        );
        CHECK_EQ(services::readNodeClass(server, {1, 1000}), NodeClass::Object);

        CHECK_EQ(
            services::addFolder(serverOrClient, objectsId, {1, 1001}, "folder"), NodeId(1, 1001)
        );
        CHECK_EQ(services::readNodeClass(server, {1, 1001}), NodeClass::Object);

        CHECK_EQ(
            services::addVariable(serverOrClient, objectsId, {1, 1002}, "variable"), NodeId(1, 1002)
        );
        CHECK_EQ(services::readNodeClass(server, {1, 1002}), NodeClass::Variable);

        CHECK_EQ(
            services::addProperty(serverOrClient, objectsId, {1, 1003}, "property"), NodeId(1, 1003)
        );
        CHECK_EQ(services::readNodeClass(server, {1, 1003}), NodeClass::Variable);

#ifdef UA_ENABLE_METHODCALLS
        CHECK_EQ(
            services::addMethod(serverOrClient, objectsId, {1, 1004}, "method", {}, {}, {}),
            NodeId(1, 1004)
        );
        CHECK_EQ(services::readNodeClass(server, {1, 1004}), NodeClass::Method);
#endif
    }

    SUBCASE("Type nodes") {
        CHECK_EQ(
            services::addObjectType(
                serverOrClient, {0, UA_NS0ID_BASEOBJECTTYPE}, {1, 1000}, "objecttype"
            ),
            NodeId(1, 1000)
        );
        CHECK_EQ(services::readNodeClass(server, {1, 1000}), NodeClass::ObjectType);

        CHECK_EQ(
            services::addVariableType(
                serverOrClient, {0, UA_NS0ID_BASEVARIABLETYPE}, {1, 1001}, "variabletype"
            ),
            NodeId(1, 1001)
        );
        CHECK_EQ(services::readNodeClass(server, {1, 1001}), NodeClass::VariableType);

        CHECK_EQ(
            services::addReferenceType(
                serverOrClient, {0, UA_NS0ID_ORGANIZES}, {1, 1002}, "referenceType"
            ),
            NodeId(1, 1002)
        );
        CHECK_EQ(services::readNodeClass(server, {1, 1002}), NodeClass::ReferenceType);

        CHECK_EQ(
            services::addDataType(serverOrClient, {0, UA_NS0ID_STRUCTURE}, {1, 1003}, "dataType"),
            NodeId(1, 1003)
        );
        CHECK_EQ(services::readNodeClass(server, {1, 1003}), NodeClass::DataType);
    }

    SUBCASE("View nodes") {
        CHECK_EQ(
            services::addView(serverOrClient, {0, UA_NS0ID_VIEWSFOLDER}, {1, 1000}, "view"),
            NodeId(1, 1000)
        );
        CHECK_EQ(services::readNodeClass(server, {1, 1000}), NodeClass::View);
    }

    SUBCASE("Random node id") {
        // https://www.open62541.org/doc/1.3/server.html#node-addition-and-deletion
        const auto id = services::addObject(serverOrClient, objectsId, {1, 0}, "random");
        CHECK(id != NodeId(1, 0));
        CHECK(id.getNamespaceIndex() == 1);
    }

    SUBCASE("Add/delete reference") {
        services::addFolder(serverOrClient, objectsId, {1, 1000}, "folder");
        services::addObject(serverOrClient, objectsId, {1, 1001}, "object");
        services::addReference(serverOrClient, {1, 1000}, {1, 1001}, ReferenceTypeId::Organizes);
        CHECK_THROWS_WITH(
            services::addReference(
                serverOrClient, {1, 1000}, {1, 1001}, ReferenceTypeId::Organizes
            ),
            "BadDuplicateReferenceNotAllowed"
        );
        CHECK_NOTHROW(services::deleteReference(
            serverOrClient, {1, 1000}, {1, 1001}, ReferenceTypeId::Organizes, true, true
        ));
    }

    SUBCASE("Delete node") {
        services::addObject(serverOrClient, objectsId, {1, 1000}, "object");
        services::deleteNode(serverOrClient, {1, 1000});
        CHECK_THROWS_WITH(services::deleteNode(serverOrClient, {1, 1000}), "BadNodeIdUnknown");
    }
}

TEST_CASE("Attribute service set (highlevel)") {
    Server server;
    const NodeId objectsId{0, UA_NS0ID_OBJECTSFOLDER};

    SUBCASE("Read default variable node attributes") {
        const NodeId id{1, "testAttributes"};
        services::addVariable(server, objectsId, id, "testAttributes");

        CHECK(services::readNodeId(server, id) == id);
        CHECK(services::readNodeClass(server, id) == NodeClass::Variable);
        CHECK(services::readBrowseName(server, id) == QualifiedName(1, "testAttributes"));
        // CHECK(services::readDisplayName(server, id), LocalizedText("", "testAttributes"));
        CHECK(services::readDescription(server, id).getText().empty());
        CHECK(services::readDescription(server, id).getLocale().empty());
        CHECK(services::readWriteMask(server, id) == 0);
        const uint32_t adminUserWriteMask = 0xFFFFFFFF;  // all bits set
        CHECK(services::readUserWriteMask(server, id) == adminUserWriteMask);
        CHECK(services::readDataType(server, id) == NodeId(0, UA_NS0ID_BASEDATATYPE));
        CHECK(services::readValueRank(server, id) == ValueRank::Any);
        CHECK(services::readArrayDimensions(server, id).empty());
        CHECK(services::readAccessLevel(server, id) == AccessLevel::CurrentRead);
        const uint8_t adminUserAccessLevel = 0xFF;  // all bits set
        CHECK(services::readUserAccessLevel(server, id) == adminUserAccessLevel);
        CHECK(services::readMinimumSamplingInterval(server, id) == 0.0);
        CHECK(services::readHistorizing(server, id) == false);
    }

    SUBCASE("Read initial variable node attributes") {
        VariableAttributes attr;
        attr.setDisplayName({"", "testAttributes"});
        attr.setDescription({"", "..."});
        attr.setWriteMask(~0U);
        attr.setDataType(DataTypeId::Int32);
        attr.setValueRank(ValueRank::TwoDimensions);
        attr.setArrayDimensions({2, 3});
        attr.setAccessLevel(AccessLevel::CurrentRead | AccessLevel::CurrentWrite);
        attr.setMinimumSamplingInterval(11.11);

        const NodeId id{1, "testAttributes"};
        services::addVariable(
            server,
            objectsId,
            id,
            "testAttributes",
            attr,
            VariableTypeId::BaseDataVariableType,
            ReferenceTypeId::HasComponent
        );

        CHECK(services::readDisplayName(server, id) == attr.getDisplayName());
        CHECK(services::readDescription(server, id) == attr.getDescription());
        CHECK(services::readWriteMask(server, id) == attr.getWriteMask());
        CHECK(services::readDataType(server, id) == attr.getDataType());
        CHECK(services::readValueRank(server, id) == attr.getValueRank());
        CHECK(
            services::readArrayDimensions(server, id) ==
            std::vector<uint32_t>(attr.getArrayDimensions())
        );
        CHECK(services::readAccessLevel(server, id) == attr.getAccessLevel());
        CHECK(
            services::readMinimumSamplingInterval(server, id) == attr.getMinimumSamplingInterval()
        );
    }

    SUBCASE("Read/write object node attributes") {
        const NodeId id{1, "testAttributes"};
        services::addObject(server, objectsId, id, "testAttributes");

        // write new attributes
        const auto eventNotifier = EventNotifier::HistoryRead | EventNotifier::HistoryWrite;
        CHECK_NOTHROW(services::writeEventNotifier(server, id, eventNotifier));

        // read new attributes
        CHECK(services::readEventNotifier(server, id).allOf(eventNotifier));
    }

    SUBCASE("Read/write variable node attributes") {
        const NodeId id{1, "testAttributes"};
        services::addVariable(server, objectsId, id, "testAttributes");

        // write new attributes
        CHECK_NOTHROW(services::writeDisplayName(server, id, {"en-US", "newDisplayName"}));
        CHECK_NOTHROW(services::writeDescription(server, id, {"de-DE", "newDescription"}));
        CHECK_NOTHROW(services::writeWriteMask(server, id, WriteMask::Executable));
        CHECK_NOTHROW(services::writeDataType(server, id, NodeId{0, 2}));
        CHECK_NOTHROW(services::writeValueRank(server, id, ValueRank::TwoDimensions));
        CHECK_NOTHROW(services::writeArrayDimensions(server, id, {3, 2}));
        const auto newAccessLevel = AccessLevel::CurrentRead | AccessLevel::CurrentWrite;
        CHECK_NOTHROW(services::writeAccessLevel(server, id, newAccessLevel));
        CHECK_NOTHROW(services::writeMinimumSamplingInterval(server, id, 10.0));
        CHECK_NOTHROW(services::writeHistorizing(server, id, true));

        // read new attributes
        CHECK(services::readDisplayName(server, id) == LocalizedText("en-US", "newDisplayName"));
        CHECK(services::readDescription(server, id) == LocalizedText("de-DE", "newDescription"));
        CHECK(services::readWriteMask(server, id) == UA_WRITEMASK_EXECUTABLE);
        CHECK(services::readDataType(server, id) == NodeId(0, 2));
        CHECK(services::readValueRank(server, id) == ValueRank::TwoDimensions);
        CHECK(services::readArrayDimensions(server, id).size() == 2);
        CHECK(services::readArrayDimensions(server, id).at(0) == 3);
        CHECK(services::readArrayDimensions(server, id).at(1) == 2);
        CHECK(services::readAccessLevel(server, id) == newAccessLevel);
        CHECK(services::readMinimumSamplingInterval(server, id) == 10.0);
        CHECK(services::readHistorizing(server, id) == true);
    }

#ifdef UA_ENABLE_METHODCALLS
    SUBCASE("Read/write method node attributes") {
        const NodeId id{1, "testMethod"};
        services::addMethod(server, objectsId, id, "testMethod", nullptr, {}, {});

        // write new attributes
        CHECK_NOTHROW(services::writeExecutable(server, id, true));

        // read new attributes
        CHECK(services::readExecutable(server, id));
        CHECK(services::readUserExecutable(server, id));
    }
#endif

    SUBCASE("Read/write reference node attributes") {
        const NodeId id{0, UA_NS0ID_REFERENCES};

        // read default attributes
        CHECK(services::readIsAbstract(server, id) == true);
        CHECK(services::readSymmetric(server, id) == true);
        CHECK(services::readInverseName(server, id) == LocalizedText("", "References"));

        // write new attributes
        CHECK_NOTHROW(services::writeIsAbstract(server, id, false));
        CHECK_NOTHROW(services::writeSymmetric(server, id, false));
        CHECK_NOTHROW(services::writeInverseName(server, id, LocalizedText("", "New")));

        // read new attributes
        CHECK(services::readIsAbstract(server, id) == false);
        CHECK(services::readSymmetric(server, id) == false);
        CHECK(services::readInverseName(server, id) == LocalizedText("", "New"));
    }

    SUBCASE("Value rank and array dimension combinations") {
        const NodeId id{1, "testDimensions"};
        services::addVariable(server, objectsId, id, "testDimensions");

        SUBCASE("Unspecified dimension (ValueRank <= 0)") {
            const std::vector<ValueRank> valueRanks = {
                ValueRank::Any,
                ValueRank::Scalar,
                ValueRank::ScalarOrOneDimension,
                ValueRank::OneOrMoreDimensions,
            };
            for (auto valueRank : valueRanks) {
                CAPTURE(valueRank);
                services::writeValueRank(server, id, valueRank);
                CHECK_NOTHROW(services::writeArrayDimensions(server, id, {}));
                CHECK_THROWS(services::writeArrayDimensions(server, id, {1}));
                CHECK_THROWS(services::writeArrayDimensions(server, id, {1, 2}));
                CHECK_THROWS(services::writeArrayDimensions(server, id, {1, 2, 3}));
            }
        }

        SUBCASE("OneDimension") {
            services::writeValueRank(server, id, ValueRank::OneDimension);
            services::writeArrayDimensions(server, id, {1});
            CHECK_THROWS(services::writeArrayDimensions(server, id, {}));
            CHECK_THROWS(services::writeArrayDimensions(server, id, {1, 2}));
            CHECK_THROWS(services::writeArrayDimensions(server, id, {1, 2, 3}));
        }

        SUBCASE("TwoDimensions") {
            services::writeValueRank(server, id, ValueRank::TwoDimensions);
            services::writeArrayDimensions(server, id, {1, 2});
            CHECK_THROWS(services::writeArrayDimensions(server, id, {}));
            CHECK_THROWS(services::writeArrayDimensions(server, id, {1}));
            CHECK_THROWS(services::writeArrayDimensions(server, id, {1, 2, 3}));
        }

        SUBCASE("ThreeDimensions") {
            services::writeValueRank(server, id, ValueRank::ThreeDimensions);
            services::writeArrayDimensions(server, id, {1, 2, 3});
            CHECK_THROWS(services::writeArrayDimensions(server, id, {}));
            CHECK_THROWS(services::writeArrayDimensions(server, id, {1}));
            CHECK_THROWS(services::writeArrayDimensions(server, id, {1, 2}));
        }
    }

    SUBCASE("Read/write value") {
        const NodeId id{1, "testValue"};
        services::addVariable(server, objectsId, id, "testValue");

        Variant variantWrite;
        variantWrite.setScalarCopy(11.11);
        services::writeValue(server, id, variantWrite);

        Variant variantRead = services::readValue(server, id);
        CHECK(variantRead.getScalar<double>() == 11.11);
    }

    SUBCASE("Read/write data value") {
        const NodeId id{1, "testDataValue"};
        services::addVariable(server, objectsId, id, "testDataValue");

        Variant variant;
        variant.setScalarCopy<int>(11);
        DataValue valueWrite(variant, {}, DateTime::now(), {}, uint16_t{1}, UA_STATUSCODE_GOOD);
        services::writeDataValue(server, id, valueWrite);

        DataValue valueRead = services::readDataValue(server, id);

        CHECK_EQ(valueRead->hasValue, true);
        CHECK_EQ(valueRead->hasServerTimestamp, true);
        CHECK_EQ(valueRead->hasSourceTimestamp, true);
        CHECK_EQ(valueRead->hasServerPicoseconds, true);
        CHECK_EQ(valueRead->hasSourcePicoseconds, true);
        CHECK_EQ(valueRead->hasStatus, false);  // doesn't contain error code on success

        CHECK(valueRead.getValue().getScalar<int>() == 11);
        CHECK(valueRead->sourceTimestamp == valueWrite->sourceTimestamp);
        CHECK(valueRead->sourcePicoseconds == valueWrite->sourcePicoseconds);
    }
}

TEST_CASE_TEMPLATE("Attribute service set write/read", T, Server, Client, Async<Client>) {
    ServerClientSetup setup;
    setup.client.connect(setup.endpointUrl);
    auto& client = setup.client;
    auto& serverOrClient = setup.getInstance<T>();

    // create variable node
    const NodeId id{1, 1000};
    services::addVariable(
        setup.server,
        {0, UA_NS0ID_OBJECTSFOLDER},
        id,
        "variable",
        VariableAttributes{}.setAccessLevel(AccessLevel::CurrentRead | AccessLevel::CurrentWrite)
    );

    const double value = 11.11;
    DataValue result;

    // write
    if constexpr (isAsync<T>) {
        auto future = services::writeAttributeAsync(
            serverOrClient, id, AttributeId::Value, DataValue::fromScalar(value)
        );
        client.runIterate();
        future.get();
    } else {
        services::writeAttribute(
            serverOrClient, id, AttributeId::Value, DataValue::fromScalar(value)
        );
    }

    // read
    if constexpr (isAsync<T>) {
        auto future = services::readAttributeAsync(serverOrClient, id, AttributeId::Value);
        client.runIterate();
        result = future.get();
    } else {
        result = services::readAttribute(serverOrClient, id, AttributeId::Value);
    }

    CHECK(result.getValue().getScalar<double>() == value);
}

TEST_CASE_TEMPLATE("View service set", T, Server, Client, Async<Client>) {
    ServerClientSetup setup;
    setup.client.connect(setup.endpointUrl);
    auto& server = setup.server;
    auto& client = setup.client;
    auto& serverOrClient = setup.getInstance<T>();

    // add node to query references
    const NodeId id{1, 1000};
    services::addVariable(server, {0, UA_NS0ID_OBJECTSFOLDER}, id, "Variable");

    SUBCASE("browse") {
        const BrowseDescription bd(id, BrowseDirection::Both);
        BrowseResult result;

        if constexpr (isAsync<T>) {
            auto future = services::browseAsync(serverOrClient, bd);
            client.runIterate();
            result = future.get();
        } else {
            result = services::browse(serverOrClient, bd);
        }

        CHECK(result.getStatusCode().isGood());
        CHECK(result.getContinuationPoint().empty());

        const auto refs = result.getReferences();
        CHECK(refs.size() == 2);
        // 1. ComponentOf Objects
        CHECK(refs[0].getReferenceTypeId() == NodeId(0, UA_NS0ID_HASCOMPONENT));
        CHECK(refs[0].getIsForward() == false);
        CHECK(refs[0].getNodeId() == ExpandedNodeId({0, UA_NS0ID_OBJECTSFOLDER}));
        CHECK(refs[0].getBrowseName() == QualifiedName(0, "Objects"));
        // 2. HasTypeDefinition BaseDataVariableType
        CHECK(refs[1].getReferenceTypeId() == NodeId(0, UA_NS0ID_HASTYPEDEFINITION));
        CHECK(refs[1].getIsForward() == true);
        CHECK(refs[1].getNodeId() == ExpandedNodeId({0, UA_NS0ID_BASEDATAVARIABLETYPE}));
        CHECK(refs[1].getBrowseName() == QualifiedName(0, "BaseDataVariableType"));
    }

    SUBCASE("browseNext") {
        // https://github.com/open62541/open62541/blob/v1.3.5/tests/client/check_client_highlevel.c#L252-L318
        const BrowseDescription bd({0, UA_NS0ID_SERVER}, BrowseDirection::Both);
        BrowseResult result;

        // restrict browse result to max 1 reference, more with browseNext
        result = services::browse(serverOrClient, bd, 1);
        CHECK(result.getStatusCode().isGood());
        CHECK(result.getContinuationPoint().empty() == false);
        CHECK(result.getReferences().size() == 1);

        auto browseNext = [&](bool releaseContinuationPoint) {
            if constexpr (isAsync<T>) {
                auto future = services::browseNextAsync(
                    serverOrClient, releaseContinuationPoint, result.getContinuationPoint()
                );
                client.runIterate();
                result = future.get();
            } else {
                result = services::browseNext(
                    serverOrClient, releaseContinuationPoint, result.getContinuationPoint()
                );
            }
        };

        // get next result
        browseNext(false);
        CHECK(result.getStatusCode().isGood());
        CHECK(result.getContinuationPoint().empty() == false);
        CHECK(result.getReferences().size() == 1);

        // release continuation point, result should be empty
        browseNext(true);
        CHECK(result.getStatusCode().isGood());
        CHECK(result.getContinuationPoint().empty());
        CHECK(result.getReferences().size() == 0);
    }

    if constexpr (isServer<T>) {
        SUBCASE("browseRecursive") {
            const BrowseDescription bd(
                ObjectId::Server,
                BrowseDirection::Forward,
                ReferenceTypeId::References,
                true,
                UA_NODECLASS_VARIABLE
            );

            const auto results = services::browseRecursive(serverOrClient, bd);
            CHECK(!results.empty());

            auto contains = [&](const NodeId& element) {
                return std::find(results.begin(), results.end(), ExpandedNodeId(element)) !=
                       results.end();
            };

            CHECK(contains(VariableId::Server_ServerStatus));
            CHECK(contains(VariableId::Server_ServerStatus_BuildInfo));
            CHECK(contains(VariableId::Server_ServerStatus_BuildInfo_SoftwareVersion));
        }
    }

    SUBCASE("browseAll") {
        const BrowseDescription bd(id, BrowseDirection::Both);
        CHECK(services::browseAll(serverOrClient, bd, 0).size() == 2);
        CHECK(services::browseAll(serverOrClient, bd, 1).size() == 1);
    }

    SUBCASE("browseSimplifiedBrowsePath") {
        BrowsePathResult result;
        if constexpr (isAsync<T>) {
            auto future = services::browseSimplifiedBrowsePathAsync(
                serverOrClient, {0, UA_NS0ID_ROOTFOLDER}, {{0, "Objects"}, {1, "Variable"}}
            );
            client.runIterate();
            result = future.get();
        } else {
            result = services::browseSimplifiedBrowsePath(
                serverOrClient, {0, UA_NS0ID_ROOTFOLDER}, {{0, "Objects"}, {1, "Variable"}}
            );
        }
        CHECK(result.getStatusCode().isGood());
        const auto targets = result.getTargets();
        CHECK(targets.size() == 1);
        // https://reference.opcfoundation.org/Core/Part4/v105/docs/5.8
        // value shall be equal to the maximum value of uint32 if all elements processed
        CHECK(targets[0].getRemainingPathIndex() == 0xffffffff);
        CHECK(targets[0].getTargetId().getNodeId() == id);
    }

    SUBCASE("Register/unregister nodes") {
        RegisterNodesResponse response;
        RegisterNodesRequest requestRegister({}, {{1, 1000}});
        if constexpr (isAsync<T>) {
            auto future = services::registerNodesAsync(client, requestRegister);
            client.runIterate();
            response = future.get();
        } else {
            response = services::registerNodes(client, requestRegister);
        }
        CHECK(response.getRegisteredNodeIds().size() == 1);
        CHECK(response.getRegisteredNodeIds()[0] == NodeId(1, 1000));

        UnregisterNodesRequest requestUnregister({}, {{1, 1000}});
        if constexpr (isAsync<T>) {
            auto future = services::unregisterNodesAsync(client, requestUnregister);
            client.runIterate();
            CHECK_NOTHROW(future.get());
        } else {
            CHECK_NOTHROW(services::unregisterNodes(client, requestUnregister));
        }
    }
}

#ifdef UA_ENABLE_METHODCALLS
TEST_CASE_TEMPLATE("Method service set", T, Server, Client, Async<Client>) {
    ServerClientSetup setup;
    setup.client.connect(setup.endpointUrl);
    auto& serverOrClient = setup.getInstance<T>();

    const NodeId objectsId{ObjectId::ObjectsFolder};
    const NodeId methodId{1, 1000};

    bool throwException = false;
    services::addMethod(
        setup.server,
        objectsId,
        methodId,
        "add",
        [&](Span<const Variant> inputs, Span<Variant> outputs) {
            if (throwException) {
                throw BadStatus(UA_STATUSCODE_BADUNEXPECTEDERROR);
            }
            const auto a = inputs[0].getScalarCopy<int32_t>();
            const auto b = inputs[1].getScalarCopy<int32_t>();
            outputs[0].setScalarCopy(a + b);
        },
        {
            Argument("a", {"en-US", "first number"}, DataTypeId::Int32, ValueRank::Scalar),
            Argument("b", {"en-US", "second number"}, DataTypeId::Int32, ValueRank::Scalar),
        },
        {
            Argument("sum", {"en-US", "sum of both numbers"}, DataTypeId::Int32, ValueRank::Scalar),
        }
    );

    auto callFunc = [&](auto&&... args) {
        if constexpr (isAsync<T>) {
            auto future = services::callAsync(std::forward<decltype(args)>(args)...);
            setup.client.runIterate();
            return future.get();
        } else {
            return services::call(std::forward<decltype(args)>(args)...);
        }
    };

    SUBCASE("Check result") {
        const std::vector<Variant> outputs = callFunc(
            serverOrClient,
            objectsId,
            methodId,
<<<<<<< HEAD
            Span<const Variant>{
                Variant::fromScalar<int32_t>(1),
                Variant::fromScalar<int32_t>(2),
=======
            {
                Variant::fromScalar(int32_t{1}),
                Variant::fromScalar(int32_t{2}),
>>>>>>> 8c83d55f
            }
        );
        CHECK(outputs.size() == 1);
        CHECK(outputs.at(0).getScalarCopy<int32_t>() == 3);
    }

    SUBCASE("Propagate exception") {
        throwException = true;
        CHECK_THROWS_WITH(
            callFunc(
                serverOrClient,
                objectsId,
                methodId,
<<<<<<< HEAD
                Span<const Variant>{
                    Variant::fromScalar<int32_t>(1),
                    Variant::fromScalar<int32_t>(2),
=======
                {
                    Variant::fromScalar(int32_t{1}),
                    Variant::fromScalar(int32_t{2}),
>>>>>>> 8c83d55f
                }
            ),
            "BadUnexpectedError"
        );
    }

    SUBCASE("Invalid input arguments") {
        CHECK_THROWS_WITH(
            callFunc(
                serverOrClient,
                objectsId,
                methodId,
<<<<<<< HEAD
                Span<const Variant>{
                    Variant::fromScalar<bool>(true),
                    Variant::fromScalar<float>(11.11f),
=======
                {
                    Variant::fromScalar(true),
                    Variant::fromScalar(11.11f),
>>>>>>> 8c83d55f
                }
            ),
            "BadInvalidArgument"
        );
        CHECK_THROWS_WITH(
            callFunc(serverOrClient, objectsId, methodId, Span<const Variant>{}),
            "BadArgumentsMissing"
        );
        CHECK_THROWS_WITH(
            callFunc(
                serverOrClient,
                objectsId,
                methodId,
<<<<<<< HEAD
                Span<const Variant>{
                    Variant::fromScalar<int32_t>(1),
                    Variant::fromScalar<int32_t>(2),
                    Variant::fromScalar<int32_t>(3),
=======
                {
                    Variant::fromScalar(int32_t{1}),
                    Variant::fromScalar(int32_t{2}),
                    Variant::fromScalar(int32_t{3}),
>>>>>>> 8c83d55f
                }
            ),
            "BadTooManyArguments"
        );
    }
}
#endif

#ifdef UA_ENABLE_SUBSCRIPTIONS
TEST_CASE("Subscription service set (client)") {
    Server server;
    ServerRunner serverRunner(server);
    Client client;
    client.connect("opc.tcp://localhost:4840");

    services::SubscriptionParameters parameters{};

    SUBCASE("createSubscription") {
        const auto subId = services::createSubscription(client, parameters);
        CAPTURE(subId);
    }

    SUBCASE("modifySubscription") {
        const auto subId = services::createSubscription(client, parameters);

        parameters.priority = 1;
        CHECK_NOTHROW(services::modifySubscription(client, subId, parameters));
        CHECK_THROWS_WITH(
            services::modifySubscription(client, subId + 1, parameters), "BadSubscriptionIdInvalid"
        );
    }

    SUBCASE("setPublishingMode") {
        const auto subId = services::createSubscription(client, parameters);

        CHECK_NOTHROW(services::setPublishingMode(client, subId, false));
    }

    SUBCASE("deleteSubscription") {
        const auto subId = services::createSubscription(client, parameters);

        CHECK_NOTHROW(services::deleteSubscription(client, subId));
        CHECK_THROWS_WITH(
            services::deleteSubscription(client, subId + 1), "BadSubscriptionIdInvalid"
        );
    }

    SUBCASE("deleteSubscription with callback") {
        bool deleted = false;
        const auto subId = services::createSubscription(client, parameters, true, [&](uint32_t) {
            deleted = true;
        });

        CHECK_NOTHROW(services::deleteSubscription(client, subId));
        CHECK(deleted == true);
    }
}

TEST_CASE("MonitoredItem service set (client)") {
    Server server;
    ServerRunner serverRunner(server);
    Client client;
    client.connect("opc.tcp://localhost:4840");

    // add variable node to test data change notifications
    const NodeId id{1, 1000};
    services::addVariable(server, {0, UA_NS0ID_OBJECTSFOLDER}, id, "Variable");

    services::SubscriptionParameters subscriptionParameters{};
    services::MonitoringParameters monitoringParameters{};

    SUBCASE("createMonitoredItemDataChange without subscription") {
        CHECK_THROWS(
            services::createMonitoredItemDataChange(
                client,
                11U,  // random subId
                {id, AttributeId::Value},
                MonitoringMode::Reporting,
                monitoringParameters,
                {}
            ) == 1
        );
    }

    const auto subId = services::createSubscription(client, subscriptionParameters);
    CAPTURE(subId);

    SUBCASE("createMonitoredItemDataChange") {
        size_t notificationCount = 0;
        DataValue changedValue;
        const auto monId = services::createMonitoredItemDataChange(
            client,
            subId,
            {id, AttributeId::Value},
            MonitoringMode::Reporting,
            monitoringParameters,
            [&](uint32_t, uint32_t, const DataValue& value) {
                notificationCount++;
                changedValue = value;
            }
        );
        CAPTURE(monId);

        services::writeValue(server, id, Variant::fromScalar(11.11));
        client.runIterate();
        CHECK(notificationCount > 0);
        CHECK(changedValue.getValue().getScalar<double>() == 11.11);
    }

#ifdef UA_ENABLE_SUBSCRIPTIONS_EVENTS
    SUBCASE("createMonitoredItemEvent") {
        const EventFilter eventFilter(
            // select clause
            {
                {ObjectTypeId::BaseEventType, {{0, "Time"}}, AttributeId::Value},
                {ObjectTypeId::BaseEventType, {{0, "Severity"}}, AttributeId::Value},
                {ObjectTypeId::BaseEventType, {{0, "Message"}}, AttributeId::Value},
            },
            // where clause
            {}
        );
        monitoringParameters.filter = ExtensionObject::fromDecodedCopy(eventFilter);

        size_t notificationCount = 0;
        size_t eventFieldsSize = 0;
        const auto monId = services::createMonitoredItemEvent(
            client,
            subId,
            {ObjectId::Server, AttributeId::EventNotifier},
            MonitoringMode::Reporting,
            monitoringParameters,
            [&](uint32_t, uint32_t, Span<const Variant> eventFields) {
                notificationCount++;
                eventFieldsSize = eventFields.size();
            }
        );
        CAPTURE(monId);

        Event event(server);
        event.writeTime(DateTime::now());
        event.trigger();
        client.runIterate();
        CHECK(notificationCount == 1);
        CHECK(eventFieldsSize == 3);
    }
#endif

    SUBCASE("modifyMonitoredItem") {
        const auto monId = services::createMonitoredItemDataChange(
            client,
            subId,
            {id, AttributeId::Value},
            MonitoringMode::Reporting,
            monitoringParameters,
            {}
        );
        CAPTURE(monId);

        services::MonitoringParameters modifiedParameters{};
        modifiedParameters.samplingInterval = 1000.0;
        CHECK_NOTHROW(services::modifyMonitoredItem(client, subId, monId, modifiedParameters));
        CHECK(modifiedParameters.samplingInterval == 1000.0);  // should not be revised
    }

    SUBCASE("setMonitoringMode") {
        const auto monId = services::createMonitoredItemDataChange(
            client,
            subId,
            {id, AttributeId::Value},
            MonitoringMode::Reporting,
            monitoringParameters,
            {}
        );
        CAPTURE(monId);
        CHECK_NOTHROW(services::setMonitoringMode(client, subId, monId, MonitoringMode::Disabled));
    }

#if UAPP_OPEN62541_VER_GE(1, 2)
    SUBCASE("setTriggering") {
        // use current server time as triggering item and let it trigger the variable node
        size_t notificationCountTriggering = 0;
        size_t notificationCount = 0;
        const auto monIdTriggering = services::createMonitoredItemDataChange(
            client,
            subId,
            {VariableId::Server_ServerStatus_CurrentTime, AttributeId::Value},
            MonitoringMode::Reporting,
            monitoringParameters,
            [&](uint32_t, uint32_t, const DataValue&) { notificationCountTriggering++; }
        );
        // set triggered item's monitoring mode to sampling
        // -> will only report if triggered by triggering item
        // https://reference.opcfoundation.org/Core/Part4/v105/docs/5.12.1.6
        const auto monId = services::createMonitoredItemDataChange(
            client,
            subId,
            {id, AttributeId::Value},
            MonitoringMode::Sampling,
            monitoringParameters,
            [&](uint32_t, uint32_t, const DataValue&) { notificationCount++; }
        );

        client.runIterate();
        CHECK(notificationCountTriggering > 0);
        CHECK(notificationCount == 0);  // no triggering links yet

        services::setTriggering(
            client,
            subId,
            monIdTriggering,
            {monId},  // links to add
            {}  // links to remove
        );

        client.runIterate();
        CHECK(notificationCount > 0);
    }
#endif

    SUBCASE("deleteMonitoredItem") {
        CHECK_THROWS_WITH(
            services::deleteMonitoredItem(client, subId, 11U), "BadMonitoredItemIdInvalid"
        );

        bool deleted = false;
        const auto monId = services::createMonitoredItemDataChange(
            client,
            subId,
            {id, AttributeId::Value},
            MonitoringMode::Reporting,
            monitoringParameters,
            {},
            [&](uint32_t, uint32_t) { deleted = true; }
        );

        CHECK_NOTHROW(services::deleteMonitoredItem(client, subId, monId));
        client.runIterate();
        CHECK(deleted == true);
    }
}

TEST_CASE("MonitoredItem service set (server)") {
    Server server;

    services::MonitoringParameters monitoringParameters{};

    SUBCASE("createMonitoredItemDataChange") {
        size_t notificationCount = 0;
        const auto monId = services::createMonitoredItemDataChange(
            server,
            {VariableId::Server_ServerStatus_CurrentTime, AttributeId::Value},
            MonitoringMode::Reporting,
            monitoringParameters,
            [&](uint32_t, uint32_t, const DataValue&) { notificationCount++; }
        );
        CAPTURE(monId);
        std::this_thread::sleep_for(100ms);
        server.runIterate();
        CHECK(notificationCount > 0);
    }

    SUBCASE("deleteMonitoredItem") {
        CHECK_THROWS_WITH(services::deleteMonitoredItem(server, 11U), "BadMonitoredItemIdInvalid");

        const auto monId = services::createMonitoredItemDataChange(
            server,
            {VariableId::Server_ServerStatus_CurrentTime, AttributeId::Value},
            MonitoringMode::Reporting,
            monitoringParameters,
            {}
        );

        CHECK_NOTHROW(services::deleteMonitoredItem(server, monId));
    }
}
#endif<|MERGE_RESOLUTION|>--- conflicted
+++ resolved
@@ -607,15 +607,9 @@
             serverOrClient,
             objectsId,
             methodId,
-<<<<<<< HEAD
             Span<const Variant>{
-                Variant::fromScalar<int32_t>(1),
-                Variant::fromScalar<int32_t>(2),
-=======
-            {
                 Variant::fromScalar(int32_t{1}),
                 Variant::fromScalar(int32_t{2}),
->>>>>>> 8c83d55f
             }
         );
         CHECK(outputs.size() == 1);
@@ -629,15 +623,9 @@
                 serverOrClient,
                 objectsId,
                 methodId,
-<<<<<<< HEAD
                 Span<const Variant>{
-                    Variant::fromScalar<int32_t>(1),
-                    Variant::fromScalar<int32_t>(2),
-=======
-                {
                     Variant::fromScalar(int32_t{1}),
                     Variant::fromScalar(int32_t{2}),
->>>>>>> 8c83d55f
                 }
             ),
             "BadUnexpectedError"
@@ -650,15 +638,9 @@
                 serverOrClient,
                 objectsId,
                 methodId,
-<<<<<<< HEAD
                 Span<const Variant>{
-                    Variant::fromScalar<bool>(true),
-                    Variant::fromScalar<float>(11.11f),
-=======
-                {
                     Variant::fromScalar(true),
                     Variant::fromScalar(11.11f),
->>>>>>> 8c83d55f
                 }
             ),
             "BadInvalidArgument"
@@ -672,17 +654,10 @@
                 serverOrClient,
                 objectsId,
                 methodId,
-<<<<<<< HEAD
                 Span<const Variant>{
-                    Variant::fromScalar<int32_t>(1),
-                    Variant::fromScalar<int32_t>(2),
-                    Variant::fromScalar<int32_t>(3),
-=======
-                {
                     Variant::fromScalar(int32_t{1}),
                     Variant::fromScalar(int32_t{2}),
                     Variant::fromScalar(int32_t{3}),
->>>>>>> 8c83d55f
                 }
             ),
             "BadTooManyArguments"
